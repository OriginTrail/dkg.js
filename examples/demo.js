import jsonld from 'jsonld';
import DKG from '../index.js';

const ENVIRONMENT = 'development';
const OT_NODE_HOSTNAME = 'http://localhost';
const OT_NODE_PORT = '8900';
const PUBLIC_KEY = '0xf39Fd6e51aad88F6F4ce6aB8827279cffFb92266';
const PRIVATE_KEY = '0xac0974bec39a17e36ba4a6b4d238ff944bacb478cbed5efcae784d7bf4f2ff80';

const DkgClient = new DKG({
    environment: ENVIRONMENT,
    endpoint: OT_NODE_HOSTNAME,
    port: OT_NODE_PORT,
    blockchain: {
        name: 'hardhat2',
        publicKey: PUBLIC_KEY,
        privateKey: PRIVATE_KEY,
    },
    maxNumberOfRetries: 30,
    frequency: 2,
    contentType: 'all',
    nodeApiVersion: '/v1',
});

function divider() {
    console.log('==================================================');
    console.log('==================================================');
    console.log('==================================================');
}

(async () => {
    // const content = {
    //     // public: `<uuid:1> <http://schema.org/city> <uuid:nis> .
    //     // <uuid:1> <http://schema.org/city> <uuid:novi-sad> .
    //     //     <uuid:3> <http://schema.org/company> "TL" .
    //     //     <uuid:3> <http://schema.org/company> "TraceLabs" .`,
    //     private: `<uuid:3> <http://schema.org/city> <uuid:belgrade> .
    //     <uuid:2>     <http://schema.org/company> "OT" .
    //     <uuid:2> <http://schema.org/user> <uuid:user:1> .
    //     <uuid:1> <http://schema.org/user> <uuid:user:1> .`,
    // };

    // for (let i = 0; i < 1_000_000; i += 1) {
    //     const id = Math.ceil(Math.random() * 100_000);
    //     const index = id % 2;
    //     content[
    //         index ? 'public' : 'private'
    //     ] += `\n <uuid:${id}> <http://schema.org/company> "object" .`;
    // }
    const content = {
        public: {
            '@context': ['https://schema.org'],
            '@id': 'uuid:1',
            company: 'OT',
            user: {
                '@id': 'uuid:user:1',
            },
            city: {
                '@id': 'uuid:belgrade',
            },
        },
        private: {
            '@context': ['https://schema.org'],
            '@graph': [
                {
                    '@id': 'uuid:user:1',
                    name: 'Adam',
                    lastname: 'Smith',
                },
                {
                    '@id': 'uuid:belgrade',
                    title: 'Belgrade',
                    postCode: '11000',
                },
                {
                    problem: 'empty',
                },
                {
                    solution: 'generate',
                },
            ],
        },
    };

    // divider();

    // const nodeInfo = await DkgClient.node.info();
    // console.log('======================== NODE INFO RECEIVED');
    // console.log(nodeInfo);

    // divider();

    // console.time('Publish (1 replication, 3 finalizations)')
    // const result0 = await DkgClient.asset.create(content, {
    //     epochsNum: 2,
    //     tokenAmount: '100',
    //     minimumNumberOfFinalizationConfirmations: 3,
    //     minimumNumberOfNodeReplications: 1,
    // });
    // console.timeEnd('Publish (1 replication, 3 finalizations)')

    // console.log(JSON.stringify(result0));

    // divider();

    // console.time('Publish (1 replication, 1 finalization)')
    // const result1 = await DkgClient.asset.create(content, {
    //     epochsNum: 2,
    //     tokenAmount: '100',
    //     minimumNumberOfFinalizationConfirmations: 1,
    //     minimumNumberOfNodeReplications: 1,
    // });
    // console.timeEnd('Publish (1 replication, 1 finalization)')

    // console.log(JSON.stringify(result1));

    divider();
<<<<<<< HEAD
=======

    console.time('Publish (3 replications, 3 finalizations)')
    const result2 = await DkgClient.asset.create(content, {
        epochsNum: 2,
        tokenAmount: '100000000000',
        minimumNumberOfFinalizationConfirmations: 3,
        minimumNumberOfNodeReplications: 3,
    });
    console.timeEnd('Publish (3 replications, 3 finalizations)')

    console.log(result2);

    // divider();

    // console.time('Publish (5 replications, 5 finalizations)')
    // const result3 = await DkgClient.asset.create(content, {
    //     epochsNum: 2,
    //     tokenAmount: '100',
    //     minimumNumberOfFinalizationConfirmations: 5,
    //     minimumNumberOfNodeReplications: 5,
    // });
    // console.timeEnd('Publish (5 replications, 5 finalizations)')

    // console.log(JSON.stringify(result3));

    // divider();

    // const createCollectionResult = await DkgClient.graph.create(content, {
    //     epochsNum: 2,
    //     tokenAmount: '100',
    //     minimumNumberOfFinalizationConfirmations: 1,
    // });
    // console.log('======================== ASSET CREATED');
    // console.log(createCollectionResult);

    // divider();

    // const publishFinalityResult = await DkgClient.graph.publishFinality(createAssetResult.UAL);
    // console.log('======================== ASSET FINALITY');
    // console.log(publishFinalityResult);

    // const getOperationResult = await DkgClient.graph.get(createCollectionResult.UAL);
    // console.log('======================== ASSET GET');
    // console.log(getOperationResult);

    // divider();

    // const queryOperationResult = await DkgClient.graph.query(
    //     `select ?s ?p ?o where { ?s ?p ?o }`,
    //     'SELECT',
    // );
    // console.log('======================== ASSET QUERY');
    // console.log(queryOperationResult);

    // divider();
>>>>>>> 018caf45
})();<|MERGE_RESOLUTION|>--- conflicted
+++ resolved
@@ -115,8 +115,6 @@
     // console.log(JSON.stringify(result1));
 
     divider();
-<<<<<<< HEAD
-=======
 
     console.time('Publish (3 replications, 3 finalizations)')
     const result2 = await DkgClient.asset.create(content, {
@@ -172,5 +170,4 @@
     // console.log(queryOperationResult);
 
     // divider();
->>>>>>> 018caf45
 })();