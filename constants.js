--- conflicted
+++ resolved
@@ -268,9 +268,6 @@
     ALL_BID_SUGGESTION,
     BID_SUGGESTION_RANGE_ENUM,
     PARANET_NODES_ACCESS_POLICY,
-    PARANET_MINERS_ACCESS_POLICY,
-<<<<<<< HEAD
+    PARANET_MINERS_ACCESS_POLICY, 
     PARANET_KNOWLEDGE_ASSET_ACCESS_POLICY,
-=======
->>>>>>> 45048478
 };