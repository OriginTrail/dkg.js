--- conflicted
+++ resolved
@@ -26,170 +26,6 @@
         this.validationService = services.validationService;
         this.inputService = services.inputService;
         this.blockchainService = services.blockchainService;
-    }
-
-    /**
-     * Retrieves a public or private assertion for a given UAL.
-     * @async
-     * @param {string} UAL - The Universal Asset Locator, representing asset or collection.
-     * @param {Object} [options={}] - Optional parameters for the asset get operation.
-     * @param {number} [options.state] - The state index of the asset. If omitted, the latest state will be used.
-     * @param {boolean} [options.includeMetadata] - If metadata should be included. Default is false.
-     * @param {string} [options.contentType] - The type of content to retrieve, either "public" or "all" (default)
-     * @param {boolean} [options.validate] - Whether to validate the retrieved assertion.
-     * @param {string} [options.outputFormat] - The format of the retrieved assertion output, either "n-quads" or "json-ld".
-     * @returns {Object} - The result of the asset get operation.
-     */
-    async get(UAL, options = {}) {
-        const {
-            blockchain,
-            endpoint,
-            port,
-            maxNumberOfRetries,
-            frequency,
-            state,
-            includeMetadata,
-            contentType,
-            validate,
-            outputFormat,
-            authToken,
-            hashFunctionId,
-            paranetUAL,
-            subjectUAL,
-        } = this.inputService.getAssetGetArguments(options);
-
-        this.validationService.validateAssetGet(
-            UAL,
-            blockchain,
-            endpoint,
-            port,
-            maxNumberOfRetries,
-            frequency,
-            state,
-            includeMetadata,
-            contentType,
-            hashFunctionId,
-            validate,
-            outputFormat,
-            authToken,
-            subjectUAL,
-        );
-
-        const getOperationId = await this.nodeApiService.get(
-            endpoint,
-            port,
-            authToken,
-            UAL,
-            state,
-            includeMetadata,
-            subjectUAL,
-            contentType,
-            hashFunctionId,
-            paranetUAL,
-        );
-
-        const getOperationResult = await this.nodeApiService.getOperationResult(
-            endpoint,
-            port,
-            authToken,
-            OPERATIONS.GET,
-            maxNumberOfRetries,
-            frequency,
-            getOperationId,
-        );
-        if (subjectUAL) {
-            if (getOperationResult.data?.length) {
-                return {
-                    operation: {
-                        get: getOperationStatusObject(getOperationResult, getOperationId),
-                    },
-                    subjectUALPairs: getOperationResult.data,
-                };
-            }
-            if (getOperationResult.status !== 'FAILED') {
-                getOperationResult.data = {
-                    errorType: 'DKG_CLIENT_ERROR',
-                    errorMessage: 'Unable to find assertion on the network!',
-                };
-                getOperationResult.status = 'FAILED';
-            }
-
-            return {
-                operation: {
-                    get: getOperationStatusObject(getOperationResult, getOperationId),
-                },
-            };
-        }
-        const { metadata } = getOperationResult.data;
-        let assertion = getOperationResult.data.assertion;
-
-        if (!assertion) {
-            if (getOperationResult.status !== 'FAILED') {
-                getOperationResult.data = {
-                    errorType: 'DKG_CLIENT_ERROR',
-                    errorMessage: 'Unable to find assertion on the network!',
-                };
-                getOperationResult.status = 'FAILED';
-            }
-
-            return {
-                operation: {
-                    get: getOperationStatusObject(getOperationResult, getOperationId),
-                },
-            };
-        }
-
-        if (validate === true) {
-            const isValid = true; // TODO: validate assertion
-            if (!isValid) {
-                getOperationResult.data = {
-                    errorType: 'DKG_CLIENT_ERROR',
-                    errorMessage: "Calculated root hashes don't match!",
-                };
-            }
-        }
-
-        let formattedAssertion;
-        let formattedMetadata;
-        if (outputFormat === GET_OUTPUT_FORMATS.JSON_LD) {
-<<<<<<< HEAD
-            formattedAssertion = await toJSONLD(
-                [...(assertion.public ?? []), ...(assertion.private ?? [])].join('\n'),
-            );
-=======
-            if (assertion.public || assertion.private) {
-                const tempAssertion = [];
-                if (assertion.public) {
-                    tempAssertion.push(...assertion.public);
-                }
-                if (assertion.private) {
-                    tempAssertion.push(...assertion.private);
-                }
-                assertion = tempAssertion;
-            }
-            formattedAssertion = await toJSONLD(assertion.join('\n'));
->>>>>>> f7fc11ae
-            if (includeMetadata) {
-                formattedMetadata = await toJSONLD(metadata.join('\n'));
-            }
-        }
-        if (outputFormat === GET_OUTPUT_FORMATS.N_QUADS) {
-            formattedAssertion = await toNQuads(
-                [...(assertion.public ?? []), ...(assertion.private ?? [])].join('\n'),
-                'application/n-quads',
-            );
-            if (includeMetadata) {
-                formattedMetadata = await toNQuads(metadata.join('\n'), 'application/n-quads');
-            }
-        }
-
-        return {
-            assertion: formattedAssertion,
-            ...(includeMetadata && metadata && { metadata: formattedMetadata }),
-            operation: {
-                get: getOperationStatusObject(getOperationResult, getOperationId),
-            },
-        };
     }
 
     /**
