--- conflicted
+++ resolved
@@ -1,22 +1,19 @@
 const {
-<<<<<<< HEAD
+    OPERATIONS,
+    GET_OUTPUT_FORMATS,
+    CHUNK_BYTE_SIZE, 
+    OPERATION_STATUSES
+} = require('../constants.js');
+const {
     getOperationStatusObject,
     toNQuads,
     toJSONLD,
-} = require('../services/utilities.js');
-const {
-    OPERATIONS,
-    GET_OUTPUT_FORMATS,
-} = require('../constants.js');
-const { deriveRepository } = require('../services/utilities.js');
-=======
     formatDataset,
     calculateNumberOfChunks,
     calculateRoot,
     flattenDataset,
     assertionMetadata,
 } = require('assertion-tools');
-const { OPERATIONS, CHUNK_BYTE_SIZE, OPERATION_STATUSES } = require('../constants');
 const {
     deriveRepository,
     getOperationStatusObject,
@@ -24,7 +21,6 @@
     deriveUAL,
 } = require('../services/utilities.js');
 const emptyHooks = require('../util/empty-hooks.js');
->>>>>>> 07c64f27
 
 class GraphOperationsManager {
     constructor(services) {
