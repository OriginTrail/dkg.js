--- conflicted
+++ resolved
@@ -279,8 +279,6 @@
         return left;
     }
 
-<<<<<<< HEAD
-=======
     /**
      * Creates a new knowledge collection.
      * @async
@@ -569,7 +567,6 @@
         };
     }
 
->>>>>>> 2699c3a5
     generatePrivateRepresentation(privateSubjectHash) {
         return `${`<${PRIVATE_HASH_SUBJECT_PREFIX}${privateSubjectHash}>`} <${PRIVATE_RESOURCE_PREDICATE}> <${kaTools.generateNamedNode()}> .`;
     }
