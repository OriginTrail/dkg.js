const { assertionMetadata, calculateRoot, formatGraph } = require('assertion-tools');
const { ethers, ZeroHash } = require('ethers');
const {
    deriveUAL,
    getOperationStatusObject,
    resolveUAL,
    toNQuads,
    toJSONLD,
} = require('../services/utilities.js');
const {
    ASSET_STATES,
    CONTENT_TYPES,
    OPERATIONS,
    OPERATIONS_STEP_STATUS,
    GET_OUTPUT_FORMATS,
    OPERATION_STATUSES,
    DEFAULT_GET_LOCAL_STORE_RESULT_FREQUENCY,
    PRIVATE_ASSERTION_PREDICATE,
    STORE_TYPES,
    QUERY_TYPES,
    OT_NODE_TRIPLE_STORE_REPOSITORIES,
    ZERO_ADDRESS,
} = require('../constants.js');
const emptyHooks = require('../util/empty-hooks');

class AssetOperationsManager {
    constructor(services) {
        this.nodeApiService = services.nodeApiService;
        this.validationService = services.validationService;
        this.blockchainService = services.blockchainService;
        this.inputService = services.inputService;
    }

    /**
     * Checks if given UAL is valid.
     * @async
     * @param {string} UAL - Universal Asset Locator.
     * @param {Object} [options={}] - Additional options - currently only blockchain option expected.
     * @returns {boolean} UAL have passed validation.
     * @throws {Error} Throws an error if UAL validation fails.
     * @example did:dkg:otp:2043/0x5cac41237127f94c2d21dae0b14bfefa99880630/1985318
     */
    async isValidUAL(UAL, options = {}) {
        if (typeof UAL !== 'string' || UAL.trim() === '') {
            throw new Error('UAL must be a non-empty string.');
        }

        const blockchain = this.inputService.getBlockchain(options);
        this.validationService.validateIsValidUAL(blockchain);

        const parts = UAL.split('/');
        if (parts.length !== 3) {
            throw new Error('UAL format is incorrect.');
        }

        const prefixes = parts[0].split(':');
        if (prefixes.length !== 3 && prefixes.length !== 4) {
            throw new Error('Prefix format in UAL is incorrect.');
        }

        if (prefixes[0] !== 'did') {
            throw new Error(`Invalid DID prefix. Expected: 'did'. Received: '${prefixes[0]}'.`);
        }

        if (prefixes[1] !== 'dkg') {
            throw new Error(`Invalid DKG prefix. Expected: 'dkg'. Received: '${prefixes[1]}'.`);
        }

        if (prefixes[2] !== blockchain.name.split(':')[0]) {
            throw new Error(
                `Invalid blockchain name in the UAL prefix. Expected: '${
                    blockchain.name.split(':')[0]
                }'. Received: '${prefixes[2]}'.`,
            );
        }

        if (prefixes.length === 4) {
            const chainId = await this.blockchainService.getChainId(blockchain);
            if (Number(prefixes[3]) !== chainId) {
                throw new Error(
                    `Chain ID in UAL does not match the blockchain. Expected: '${chainId}'. Received: '${prefixes[3]}'.`,
                );
            }
        }

        const contractAddress = await this.blockchainService.getContractAddress(
            'ContentAssetStorage',
            blockchain,
        );
        if (parts[1].toLowerCase() !== contractAddress.toLowerCase()) {
            throw new Error(
                `Contract address in UAL does not match. Expected: '${contractAddress}'. Received: '${parts[1]}'.`,
            );
        }

        try {
            const owner = await this.blockchainService.getAssetOwner(parts[2], blockchain);
            if (!owner || owner === ZERO_ADDRESS) {
                throw new Error('Token does not exist or has no owner.');
            }
            return true;
        } catch (error) {
            throw new Error(`Error fetching asset owner: ${error.message}`);
        }
    }

    /**
     * Sets allowance to a given quantity of tokens.
     * @async
     * @param {BigInt} tokenAmount - The amount of tokens (Wei) to set the allowance.
     * @param {Object} [options={}] - Additional options for increasing allowance - currently only blockchain option expected.
     * @returns {Object} Object containing hash of blockchain transaction and status.
     */
    async setAllowance(tokenAmount, options = {}) {
        const blockchain = this.inputService.getBlockchain(options);

        this.validationService.validateSetAllowance(blockchain);

        const serviceAgreementV1Address = await this.blockchainService.getContractAddress(
            'ServiceAgreementV1',
            blockchain,
        );

        const currentAllowance = BigInt(
            await this.blockchainService.callContractFunction(
                'Token',
                'allowance',
                [blockchain.publicKey, serviceAgreementV1Address],
                blockchain,
            ),
        );

        const allowanceDifference = tokenAmount - currentAllowance;

        let receipt;
        if (allowanceDifference > 0) {
            receipt = await this.blockchainService.executeContractFunction(
                'Token',
                'increaseAllowance',
                [serviceAgreementV1Address, allowanceDifference],
                blockchain,
            );
        } else if (allowanceDifference < 0) {
            receipt = await this.blockchainService.executeContractFunction(
                'Token',
                'decreaseAllowance',
                [serviceAgreementV1Address, -allowanceDifference],
                blockchain,
            );
        }

        if (receipt) {
            return {
                operation: receipt,
                transactionHash: receipt.transactionHash,
                status: receipt.status,
            };
        }

        return { status: 'Skipped: Allowance is already equal to the requested amount.' };
    }

    /**
     * Increases allowance for a set quantity of tokens.
     * @async
     * @param {BigInt} tokenAmount - The amount of tokens (Wei) to increase the allowance for.
     * @param {Object} [options={}] - Additional options for increasing allowance - currently only blockchain option expected.
     * @returns {Object} Object containing hash of blockchain transaction and status.
     */
    async increaseAllowance(tokenAmount, options = {}) {
        const blockchain = this.inputService.getBlockchain(options);

        this.validationService.validateIncreaseAllowance(blockchain);

        const serviceAgreementV1Address = await this.blockchainService.getContractAddress(
            'ServiceAgreementV1',
            blockchain,
        );

        const receipt = await this.blockchainService.executeContractFunction(
            'Token',
            'increaseAllowance',
            [serviceAgreementV1Address, tokenAmount],
            blockchain,
        );

        return {
            operation: receipt,
            transactionHash: receipt.transactionHash,
            status: receipt.status,
        };
    }

    /**
     * Decreases allowance for a set quantity of tokens.
     * @async
     * @param {BigInt} tokenAmount - The amount of tokens (Wei) to decrease the allowance for.
     * @param {Object} [options={}] - Additional options for decreasing allowance - currently only blockchain option expected.
     * @returns {Object} Object containing hash of blockchain transaction and status.
     */
    async decreaseAllowance(tokenAmount, options = {}) {
        const blockchain = this.inputService.getBlockchain(options);

        this.validationService.validateDecreaseAllowance(blockchain);

        const serviceAgreementV1Address = await this.blockchainService.getContractAddress(
            'ServiceAgreementV1',
            blockchain,
        );

        const allowance = await this.blockchainService.callContractFunction(
            'Token',
            'allowance',
            [blockchain.publicKey, serviceAgreementV1Address],
            blockchain,
        );

        const receipt = await this.blockchainService.executeContractFunction(
            'Token',
            'decreaseAllowance',
            [
                serviceAgreementV1Address,
                BigInt(tokenAmount) > BigInt(allowance) ? allowance : tokenAmount,
            ], // So Error 'ERC20: decreased allowance below zero' is not emitted
            blockchain,
        );

        return {
            operation: receipt,
            transactionHash: receipt.transactionHash,
            status: receipt.status,
        };
    }

    /**
     * Gets current allowance in Wei.
     * @async
     * @param {Object} [options={}] - Additional options for decreasing allowance - currently only blockchain option expected.
     * @returns {BigInt} Current allowance (Wei).
     */
    async getCurrentAllowance(options = {}) {
        const blockchain = this.inputService.getBlockchain(options);

        const serviceAgreementV1Address = await this.blockchainService.getContractAddress(
            'ServiceAgreementV1',
            blockchain,
        );

        const allowance = await this.blockchainService.callContractFunction(
            'Token',
            'allowance',
            [blockchain.publicKey, serviceAgreementV1Address],
            blockchain,
        );

        return BigInt(allowance);
    }

    /**
     * Creates a new asset.
     * @async
     * @param {Object} content - The content of the asset to be created, contains public, private or both keys.
     * @param {Object} [options={}] - Additional options for asset creation.
     * @param {Object} [stepHooks=emptyHooks] - Hooks to execute during asset creation.
     * @returns {Object} Object containing UAL, publicAssertionId and operation status.
     */
    async create(content, options = {}, stepHooks = emptyHooks) {
        this.validationService.validateObjectType(content);
        let jsonContent = {};

        // for backwards compatibility
        if (!content.public && !content.private) {
            jsonContent.public = content;
        } else {
            jsonContent = content;
        }

        const {
            blockchain,
            endpoint,
            port,
            maxNumberOfRetries,
            frequency,
            epochsNum,
            hashFunctionId,
            scoreFunctionId,
            immutable,
            tokenAmount,
            authToken,
            paranetUAL,
        } = this.inputService.getAssetCreateArguments(options);

        this.validationService.validateAssetCreate(
            jsonContent,
            blockchain,
            endpoint,
            port,
            maxNumberOfRetries,
            frequency,
            epochsNum,
            hashFunctionId,
            scoreFunctionId,
            immutable,
            tokenAmount,
            authToken,
            paranetUAL,
        );

        const { public: publicAssertion, private: privateAssertion } = await formatGraph(
            jsonContent,
        );
        const publicAssertionSizeInBytes =
            assertionMetadata.getAssertionSizeInBytes(publicAssertion);

        this.validationService.validateAssertionSizeInBytes(
            publicAssertionSizeInBytes +
                (privateAssertion === undefined
                    ? 0
                    : assertionMetadata.getAssertionSizeInBytes(privateAssertion)),
        );
        const publicAssertionId = calculateRoot(publicAssertion);

        const contentAssetStorageAddress = await this.blockchainService.getContractAddress(
            'ContentAssetStorage',
            blockchain,
        );

        const tokenAmountInWei =
            tokenAmount ??
            (await this.nodeApiService.getBidSuggestion(
                endpoint,
                port,
                authToken,
                blockchain.name,
                epochsNum,
                publicAssertionSizeInBytes,
                contentAssetStorageAddress,
                publicAssertionId,
                hashFunctionId,
            ));

        let tokenId;
        let mintKnowledgeAssetReceipt;
        if (paranetUAL == null) {
            ({ tokenId, receipt: mintKnowledgeAssetReceipt } =
                await this.blockchainService.createAsset(
                    {
                        publicAssertionId,
                        assertionSize: publicAssertionSizeInBytes,
                        triplesNumber: assertionMetadata.getAssertionTriplesNumber(publicAssertion),
                        chunksNumber: assertionMetadata.getAssertionChunksNumber(publicAssertion),
                        epochsNum,
                        tokenAmount: tokenAmountInWei,
                        scoreFunctionId: scoreFunctionId ?? 1,
                        immutable_: immutable,
                    },
                    null,
                    null,
                    blockchain,
                    stepHooks,
                ));
        } else {
            const { contract: paranetKaContract, tokenId: paranetTokenId } = resolveUAL(paranetUAL);
            ({ tokenId, receipt: mintKnowledgeAssetReceipt } =
                await this.blockchainService.createAsset(
                    {
                        publicAssertionId,
                        assertionSize: publicAssertionSizeInBytes,
                        triplesNumber: assertionMetadata.getAssertionTriplesNumber(publicAssertion),
                        chunksNumber: assertionMetadata.getAssertionChunksNumber(publicAssertion),
                        epochsNum,
                        tokenAmount: tokenAmountInWei,
                        scoreFunctionId: scoreFunctionId ?? 1,
                        immutable_: immutable,
                    },
                    paranetKaContract,
                    paranetTokenId,
                    blockchain,
                    stepHooks,
                ));
        }

        const resolvedUAL = {
            blockchain: blockchain.name,
            contract: contentAssetStorageAddress,
            tokenId,
        };
        const assertions = [
            {
                ...resolvedUAL,
                assertionId: publicAssertionId,
                assertion: publicAssertion,
                storeType: STORE_TYPES.TRIPLE,
            },
        ];
        if (privateAssertion?.length) {
            assertions.push({
                ...resolvedUAL,
                assertionId: calculateRoot(privateAssertion),
                assertion: privateAssertion,
                storeType: STORE_TYPES.TRIPLE,
            });
        }

        const UAL = deriveUAL(blockchain.name, contentAssetStorageAddress, tokenId);

        const publishOperationId = await this.nodeApiService.publish(
            endpoint,
            port,
            authToken,
            publicAssertionId,
            publicAssertion,
            blockchain.name,
            contentAssetStorageAddress,
            tokenId,
            hashFunctionId,
        );

        const publishOperationResult = await this.nodeApiService.getOperationResult(
            endpoint,
            port,
            authToken,
            OPERATIONS.PUBLISH,
            maxNumberOfRetries,
            frequency,
            publishOperationId,
        );

        if (publishOperationResult.status === OPERATION_STATUSES.FAILED) {
            return {
                UAL,
                assertionId: publicAssertionId,
                operation: {
                    mintKnowledgeAsset: mintKnowledgeAssetReceipt,
                    publish: getOperationStatusObject(publishOperationResult, publishOperationId),
                },
            };
        }

        const localStoreOperationId = await this.nodeApiService.localStore(
            endpoint,
            port,
            authToken,
            assertions,
        );

        const localStoreOperationResult = await this.nodeApiService.getOperationResult(
            endpoint,
            port,
            authToken,
            OPERATIONS.LOCAL_STORE,
            maxNumberOfRetries,
            DEFAULT_GET_LOCAL_STORE_RESULT_FREQUENCY,
            localStoreOperationId,
        );

        stepHooks.afterHook({
            status: OPERATIONS_STEP_STATUS.CREATE_ASSET_COMPLETED,
            data: {
                localStoreOperationId,
                localStoreOperationResult,
            },
        });

        return {
            UAL,
            publicAssertionId,
            operation: {
                mintKnowledgeAsset: mintKnowledgeAssetReceipt,
                publish: getOperationStatusObject(publishOperationResult, publishOperationId),
                localStore: getOperationStatusObject(
                    localStoreOperationResult,
                    localStoreOperationId,
                ),
            },
        };
    }

    /**
     * Retrieves a public or private assertion for a given UAL.
     * @async
     * @param {string} UAL - The Universal Asset Locator
     * @param {Object} [options={}] - Optional parameters for the asset get operation.
     * @param {string} [options.state] - The state or state index of the asset, "latest", "finalized", numerical, hash.
     * @param {string} [options.contentType] - The type of content to retrieve, either "public", "private" or "all".
     * @param {boolean} [options.validate] - Whether to validate the retrieved assertion.
     * @param {string} [options.outputFormat] - The format of the retrieved assertion output, either "n-quads" or "json-ld".
     * @returns {Object} - The result of the asset get operation.
     */
    async get(UAL, options = {}) {
        const {
            blockchain,
            endpoint,
            port,
            maxNumberOfRetries,
            frequency,
            state,
            contentType,
            validate,
            outputFormat,
            authToken,
            hashFunctionId,
            paranetUAL,
        } = this.inputService.getAssetGetArguments(options);

        this.validationService.validateAssetGet(
            UAL,
            blockchain,
            endpoint,
            port,
            maxNumberOfRetries,
            frequency,
            state,
            contentType,
            hashFunctionId,
            validate,
            outputFormat,
            authToken,
        );

        const { tokenId } = resolveUAL(UAL);

        let publicAssertionId;
        let stateFinalized = false;
        if (state === ASSET_STATES.LATEST) {
            const unfinalizedState = await this.blockchainService.getUnfinalizedState(
                tokenId,
                blockchain,
            );

            if (unfinalizedState != null && unfinalizedState !== ZeroHash) {
                publicAssertionId = unfinalizedState;
                stateFinalized = false;
            }
        }

        let assertionIds = [];
        const isEnumState = Object.values(ASSET_STATES).includes(state);
        if (!publicAssertionId) {
            assertionIds = await this.blockchainService.getAssertionIds(tokenId, blockchain);

            if (isEnumState) {
                publicAssertionId = assertionIds[assertionIds.length - 1];
                stateFinalized = true;
            } else if (typeof state === 'number') {
                if (state >= assertionIds.length) {
                    throw new Error('State index is out of range.');
                }

                publicAssertionId = assertionIds[state];

                if (state === assertionIds.length - 1) stateFinalized = true;
            } else if (assertionIds.includes(state)) {
                publicAssertionId = state;

                if (state === assertionIds[assertionIds.length - 1]) stateFinalized = true;
            } else if (/^0x[a-fA-F0-9]{64}$/.test(state)) {
                const unfinalizedState = await this.blockchainService.getUnfinalizedState(
                    tokenId,
                    blockchain,
                );

                if (
                    unfinalizedState != null &&
                    unfinalizedState !== ZeroHash &&
                    state === unfinalizedState
                ) {
                    publicAssertionId = unfinalizedState;
                    stateFinalized = false;
                } else {
                    throw new Error("Given state hash isn't a part of the Knowledge Asset.");
                }
            } else {
                throw new Error('Incorrect state option.');
            }
        }

        const getPublicOperationId = await this.nodeApiService.get(
            endpoint,
            port,
            authToken,
            UAL,
            isEnumState ? state : publicAssertionId,
            hashFunctionId,
            paranetUAL,
        );

        const getPublicOperationResult = await this.nodeApiService.getOperationResult(
            endpoint,
            port,
            authToken,
            OPERATIONS.GET,
            maxNumberOfRetries,
            frequency,
            getPublicOperationId,
        );

        if (!getPublicOperationResult.data.assertion) {
            if (getPublicOperationResult.status !== 'FAILED') {
                getPublicOperationResult.data = {
                    errorType: 'DKG_CLIENT_ERROR',
                    errorMessage: 'Unable to find assertion on the network!',
                };
                getPublicOperationResult.status = 'FAILED';
            }

            return {
                operation: {
                    publicGet: getOperationStatusObject(
                        getPublicOperationResult,
                        getPublicOperationId,
                    ),
                },
            };
        }

        const { assertion: publicAssertion, privateAssertion: privateAssertion } =
            getPublicOperationResult.data;

        if (validate === true && calculateRoot(publicAssertion) !== publicAssertionId) {
            getPublicOperationResult.data = {
                errorType: 'DKG_CLIENT_ERROR',
                errorMessage: "Calculated root hashes don't match!",
            };
        }

        let result = { operation: {} };
        if (paranetUAL) {
            result.operation.publicGet = getOperationStatusObject(
                getPublicOperationResult,
                getPublicOperationId,
            );
            const formattedPrivateAssertion = await toJSONLD(privateAssertion.join('\n'));
            const formattedPublicAssertion = await toJSONLD(publicAssertion.join('\n'));
            result.public = {
                assertion: formattedPublicAssertion,
                assertionId: publicAssertionId,
            };
            result.private = {
                assertion: formattedPrivateAssertion,
                assertionId: getPublicOperationResult.data.privateAssertionId,
            };

            return result;
        }
        if (contentType !== CONTENT_TYPES.PRIVATE) {
            let formattedPublicAssertion = publicAssertion;
            try {
                if (outputFormat !== GET_OUTPUT_FORMATS.N_QUADS) {
                    formattedPublicAssertion = await toJSONLD(publicAssertion.join('\n'));
                } else {
                    formattedPublicAssertion = publicAssertion.join('\n');
                }
            } catch (error) {
                getPublicOperationResult.data = {
                    errorType: 'DKG_CLIENT_ERROR',
                    errorMessage: error.message,
                };
            }

            if (contentType === CONTENT_TYPES.PUBLIC) {
                result = {
                    ...result,
                    assertion: formattedPublicAssertion,
                    assertionId: publicAssertionId,
                };
            } else {
                result.public = {
                    assertion: formattedPublicAssertion,
                    assertionId: publicAssertionId,
                };
            }

            result.operation.publicGet = getOperationStatusObject(
                getPublicOperationResult,
                getPublicOperationId,
            );
        }

        if (contentType !== CONTENT_TYPES.PUBLIC) {
            const filteredTriples = publicAssertion.filter((element) =>
                element.includes(PRIVATE_ASSERTION_PREDICATE),
            );
            const privateAssertionLinkTriple =
                filteredTriples.length > 0 ? filteredTriples[0] : null;

            let queryPrivateOperationId;
            let queryPrivateOperationResult = {};
            if (privateAssertionLinkTriple) {
                const privateAssertionId = privateAssertionLinkTriple.match(/"(.*?)"/)[1];
                let privateAssertion;
                if (getPublicOperationResult?.data?.privateAssertion?.length)
                    privateAssertion = getPublicOperationResult.data.privateAssertion;
                else {
                    const queryString = `
                    CONSTRUCT { ?s ?p ?o }
                    WHERE {
                        {
                            GRAPH <assertion:${privateAssertionId}>
                            {
                                ?s ?p ?o .
                            }
                        }
                    }`;

                    queryPrivateOperationId = await this.nodeApiService.query(
                        endpoint,
                        port,
                        authToken,
                        queryString,
                        QUERY_TYPES.CONSTRUCT,
                        stateFinalized
                            ? OT_NODE_TRIPLE_STORE_REPOSITORIES.PRIVATE_CURRENT
                            : OT_NODE_TRIPLE_STORE_REPOSITORIES.PRIVATE_HISTORY,
                    );

                    queryPrivateOperationResult = await this.nodeApiService.getOperationResult(
                        endpoint,
                        port,
                        authToken,
                        OPERATIONS.QUERY,
                        maxNumberOfRetries,
                        frequency,
                        queryPrivateOperationId,
                    );

                    const privateAssertionNQuads = queryPrivateOperationResult.data;

                    privateAssertion = await toNQuads(
                        privateAssertionNQuads,
                        'application/n-quads',
                    );
                }

                let formattedPrivateAssertion;
                if (
                    privateAssertion.length &&
                    validate === true &&
                    calculateRoot(privateAssertion) !== privateAssertionId
                ) {
                    queryPrivateOperationResult.data = {
                        errorType: 'DKG_CLIENT_ERROR',
                        errorMessage: "Calculated root hashes don't match!",
                    };
                }

                try {
                    if (outputFormat !== GET_OUTPUT_FORMATS.N_QUADS) {
                        formattedPrivateAssertion = await toJSONLD(privateAssertion.join('\n'));
                    } else {
                        formattedPrivateAssertion = privateAssertion.join('\n');
                    }
                } catch (error) {
                    queryPrivateOperationResult.data = {
                        errorType: 'DKG_CLIENT_ERROR',
                        errorMessage: error.message,
                    };
                }

                if (contentType === CONTENT_TYPES.PRIVATE) {
                    result = {
                        ...result,
                        assertion: formattedPrivateAssertion,
                        assertionId: privateAssertionId,
                    };
                } else {
                    result.private = {
                        assertion: formattedPrivateAssertion,
                        assertionId: privateAssertionId,
                    };
                }
                if (queryPrivateOperationId) {
                    result.operation.queryPrivate = getOperationStatusObject(
                        queryPrivateOperationResult,
                        queryPrivateOperationId,
                    );
                }
            }
        }

        return result;
    }

    /**
<<<<<<< HEAD
     * Updates an existing asset.
     * @async
     * @param {string} UAL - The Universal Asset Locator
     * @param {Object} content - The content of the asset to be updated.
     * @param {Object} [options={}] - Additional options for asset update.
     * @returns {Object} Object containing UAL, publicAssertionId and operation status.
     */
    async update(UAL, content, options = {}) {
        this.validationService.validateObjectType(content);
        const jsonContent = content;

        const {
            blockchain,
            endpoint,
            port,
            maxNumberOfRetries,
            frequency,
            hashFunctionId,
            scoreFunctionId,
            tokenAmount,
            authToken,
        } = this.inputService.getAssetUpdateArguments(options);

        this.validationService.validateAssetUpdate(
            jsonContent,
            blockchain,
            endpoint,
            port,
            maxNumberOfRetries,
            frequency,
            hashFunctionId,
            scoreFunctionId,
            tokenAmount,
            authToken,
        );

        const { tokenId } = resolveUAL(UAL);

        const { public: publicAssertion, private: privateAssertion } = await formatGraph(
            jsonContent,
        );
        const publicAssertionSizeInBytes =
            assertionMetadata.getAssertionSizeInBytes(publicAssertion);

        this.validationService.validateAssertionSizeInBytes(
            publicAssertionSizeInBytes +
                (privateAssertion === undefined
                    ? 0
                    : assertionMetadata.getAssertionSizeInBytes(privateAssertion)),
        );
        const publicAssertionId = calculateRoot(publicAssertion);

        const contentAssetStorageAddress = await this.blockchainService.getContractAddress(
            'ContentAssetStorage',
            blockchain,
        );

        let tokenAmountInWei;

        if (tokenAmount != null) {
            tokenAmountInWei = tokenAmount;
        } else {
            tokenAmountInWei = await this._getUpdateBidSuggestion(
                UAL,
                blockchain,
                endpoint,
                port,
                authToken,
                publicAssertionId,
                publicAssertionSizeInBytes,
                hashFunctionId,
            );
        }

        const updateKnowledgeAssetReceipt = await this.blockchainService.updateAsset(
            tokenId,
            publicAssertionId,
            publicAssertionSizeInBytes,
            assertionMetadata.getAssertionTriplesNumber(publicAssertion),
            assertionMetadata.getAssertionChunksNumber(publicAssertion),
            tokenAmountInWei,
            blockchain,
        );

        const resolvedUAL = {
            blockchain: blockchain.name,
            contract: contentAssetStorageAddress,
            tokenId,
        };

        const assertions = [
            {
                ...resolvedUAL,
                assertionId: publicAssertionId,
                assertion: publicAssertion,
                storeType: STORE_TYPES.PENDING,
            },
        ];

        if (privateAssertion?.length) {
            assertions.push({
                ...resolvedUAL,
                assertionId: calculateRoot(privateAssertion),
                assertion: privateAssertion,
                storeType: STORE_TYPES.PENDING,
            });
        }

        const localStoreOperationId = await this.nodeApiService.localStore(
            endpoint,
            port,
            authToken,
            assertions,
        );

        const localStoreOperationResult = await this.nodeApiService.getOperationResult(
            endpoint,
            port,
            authToken,
            OPERATIONS.LOCAL_STORE,
            maxNumberOfRetries,
            DEFAULT_GET_LOCAL_STORE_RESULT_FREQUENCY,
            localStoreOperationId,
        );

        if (localStoreOperationResult.status === OPERATION_STATUSES.FAILED) {
            return {
                UAL,
                assertionId: publicAssertionId,
                operation: {
                    updateKnowledgeAsset: updateKnowledgeAssetReceipt,
                    localStore: getOperationStatusObject(
                        localStoreOperationResult,
                        localStoreOperationId,
                    ),
                },
            };
        }

        const updateOperationId = await this.nodeApiService.update(
            endpoint,
            port,
            authToken,
            publicAssertionId,
            publicAssertion,
            blockchain.name,
            contentAssetStorageAddress,
            tokenId,
            hashFunctionId,
        );
        const updateOperationResult = await this.nodeApiService.getOperationResult(
            endpoint,
            port,
            authToken,
            OPERATIONS.UPDATE,
            maxNumberOfRetries,
            frequency,
            updateOperationId,
        );
        return {
            UAL,
            publicAssertionId,
            operation: {
                updateKnowledgeAsset: updateKnowledgeAssetReceipt,
                localStore: getOperationStatusObject(
                    localStoreOperationResult,
                    localStoreOperationId,
                ),
                update: getOperationStatusObject(updateOperationResult, updateOperationId),
            },
        };
    }

    /**
     * Wait for the finalization of an asset update operation.
     * @async
     * @param {string} UAL - The Universal Asset Locator of the asset.
     * @param {Object} [options={}] - Optional parameters for waiting.
     * @param {string} [options.blockchain] - The blockchain to monitor the update on.
     * @param {number} [options.frequency] - The polling frequency in seconds.
     * @param {number} [options.maxNumberOfRetries] - The maximum number of retries before giving up.
     * @returns {Object} - An object containing the UAL and operation status.
     */
    async waitFinalization(UAL, options = {}) {
        const blockchain = this.inputService.getBlockchain(options);
        const frequency = this.inputService.getFrequency(options);
        const maxNumberOfRetries = this.inputService.getMaxNumberOfRetries(options);

        this.validationService.validateWaitAssetUpdateFinalization(
            UAL,
            blockchain,
            frequency,
            maxNumberOfRetries,
        );

        const { tokenId } = resolveUAL(UAL);
        const response = {
            status: OPERATION_STATUSES.PENDING,
        };
        let pendingUpdate = true;
        let retries = 0;
        do {
            if (retries > maxNumberOfRetries) {
                response.data = {
                    ...response.data,
                    data: {
                        errorType: 'DKG_CLIENT_ERROR',
                        errorMessage: 'Unable to get results. Max number of retries reached.',
                    },
                };
                break;
            }
            retries += 1;
            // eslint-disable-next-line no-await-in-loop
            await sleepForMilliseconds(frequency * 1000);
            // eslint-disable-next-line no-await-in-loop
            pendingUpdate = await this.blockchainService.hasPendingUpdate(tokenId, blockchain);
        } while (pendingUpdate);
        if (pendingUpdate) {
            response.status = OPERATION_STATUSES.PENDING;
        } else {
            response.status = OPERATION_STATUSES.COMPLETED;
        }

        return {
            UAL,
            operation: getOperationStatusObject(
                { data: response.data, status: response.status },
                null,
            ),
        };
    }

    /**
     * Cancel a previously initiated update operation for an asset.
     * @async
     * @param {string} UAL - The Universal Asset Locator of the asset.
     * @param {Object} [options={}] - Optional parameters for blockchain service.
     * @returns {Object} - An object containing the UAL and operation status.
     */
    async cancelUpdate(UAL, options = {}) {
        const blockchain = this.inputService.getBlockchain(options);

        this.validationService.validateAssetUpdateCancel(UAL, blockchain);

        const { tokenId } = resolveUAL(UAL);
        const receipt = await this.blockchainService.cancelAssetUpdate(tokenId, blockchain);

        return {
            UAL,
            operation: receipt,
        };
    }

    /**
=======
>>>>>>> d06f979d
     * Transfer an asset to a new owner on a specified blockchain.
     * @async
     * @param {string} UAL - The Universal Asset Locator of the asset to be transferred.
     * @param {string} newOwner - The address of the new owner.
     * @param {Object} [options={}] - Additional options for asset transfer.
     * @returns {Object} Object containing UAL, owner's address and operation status.
     */
    async transfer(UAL, newOwner, options = {}) {
        const blockchain = this.inputService.getBlockchain(options);

        this.validationService.validateAssetTransfer(UAL, newOwner, blockchain);

        const { tokenId } = resolveUAL(UAL);
        const receipt = await this.blockchainService.transferAsset(tokenId, newOwner, blockchain);
        const owner = await this.blockchainService.getAssetOwner(tokenId, blockchain);

        return {
            UAL,
            owner,
            operation: receipt,
        };
    }

    /**
     * Retrieves the owner of a specified asset for a given blockchain.
     * @async
     * @param {string} UAL - The Universal Asset Locator of the asset.
     * @param {Object} [options={}] - Optional parameters for blockchain service.
     * @returns {Object} An object containing the UAL, owner and operation status.
     */
    async getOwner(UAL, options = {}) {
        const blockchain = this.inputService.getBlockchain(options);

        this.validationService.validateAssetGetOwner(UAL, blockchain);

        const { tokenId } = resolveUAL(UAL);
        const owner = await this.blockchainService.getAssetOwner(tokenId, blockchain);
        return {
            UAL,
            owner,
            operation: getOperationStatusObject({ data: {}, status: 'COMPLETED' }, null),
        };
    }

    /**
     * Retrieves the issuer of a specified asset for a specified state index and a given blockchain.
     * @async
     * @param {string} UAL - The Universal Asset Locator of the asset.
     * @param {string} stateIndex - The state index of the assertion we want to get issuer of.
     * @param {Object} [options={}] - Optional parameters for blockchain service.
     * @returns {Object} An object containing the UAL, issuer and operation status.
     */
    async getStateIssuer(UAL, stateIndex, options = {}) {
        const blockchain = this.inputService.getBlockchain(options);
        this.validationService.validateAssetGetStateIssuer(UAL, stateIndex, blockchain);

        const { tokenId } = resolveUAL(UAL);

        const state = await this.blockchainService.getAssertionIdByIndex(
            tokenId,
            stateIndex,
            blockchain,
        );

        const issuer = await this.blockchainService.getAssertionIssuer(
            tokenId,
            state,
            stateIndex,
            blockchain,
        );
        return {
            UAL,
            issuer,
            state,
            operation: getOperationStatusObject({ data: {}, status: 'COMPLETED' }, null),
        };
    }

    /**
     * Retrieves the latest issuer of a specified asset and a given blockchain.
     * @async
     * @param {string} UAL - The Universal Asset Locator of the asset.
     * @param {Object} [options={}] - Optional parameters for blockchain service.
     * @returns {Object} An object containing the UAL, issuer and operation status.
     */
    async getLatestStateIssuer(UAL, options = {}) {
        const blockchain = this.inputService.getBlockchain(options);
        this.validationService.validateAssetGetLatestStateIssuer(UAL, blockchain);

        const { tokenId } = resolveUAL(UAL);

        const states = await this.blockchainService.getAssertionIds(tokenId, blockchain);

        const latestStateIndex = states.length - 1;

        const latestState = states[latestStateIndex];

        const issuer = await this.blockchainService.getAssertionIssuer(
            tokenId,
            latestState,
            latestStateIndex,
            blockchain,
        );
        return {
            UAL,
            issuer,
            latestState,
            operation: getOperationStatusObject({ data: {}, status: 'COMPLETED' }, null),
        };
    }

    /**
     * Retrieves all assertion ids for a specified asset and a given blockchain.
     * @async
     * @param {string} UAL - The Universal Asset Locator of the asset.
     * @param {Object} [options={}] - Optional parameters for blockchain service.
     * @returns {Object} An object containing the UAL, issuer and operation status.
     */
    async getStates(UAL, options = {}) {
        const blockchain = this.inputService.getBlockchain(options);
        this.validationService.validateAssetGetStates(UAL, blockchain);

        const { tokenId } = resolveUAL(UAL);

        const states = await this.blockchainService.getAssertionIds(tokenId, blockchain);

        return {
            UAL,
            states,
            operation: getOperationStatusObject({ data: {}, status: 'COMPLETED' }, null),
        };
    }

    /**
     * Burn an asset on a specified blockchain.
     * @async
     * @param {string} UAL - The Universal Asset Locator of the asset.
     * @param {Object} [options={}] - Optional parameters for blockchain service.
     * @returns {Object} An object containing the UAL and operation status.
     */
    async burn(UAL, options = {}) {
        const blockchain = this.inputService.getBlockchain(options);

        this.validationService.validateAssetBurn(UAL, blockchain);

        const { tokenId } = resolveUAL(UAL);
        const receipt = await this.blockchainService.burnAsset(tokenId, blockchain);

        return {
            UAL,
            operation: receipt,
        };
    }

    /**
     * Extend the storing period of an asset on a specified blockchain.
     * @async
     * @param {string} UAL - The Universal Asset Locator of the asset.
     * @param {number} epochsNumber - Nmber of epochs for the extension.
     * @param {Object} [options={}] - Additional options for asset storing period extension.
     * @returns {Object} An object containing the UAL and operation status.
     */
    async extendStoringPeriod(UAL, epochsNumber, options = {}) {
        const blockchain = this.inputService.getBlockchain(options);
        const tokenAmount = this.inputService.getTokenAmount(options);

        this.validationService.validateExtendAssetStoringPeriod(
            UAL,
            epochsNumber,
            tokenAmount,
            blockchain,
        );

        const { tokenId, contract } = resolveUAL(UAL);

        let tokenAmountInWei;

        if (tokenAmount != null) {
            tokenAmountInWei = tokenAmount;
        } else {
            const endpoint = this.inputService.getEndpoint(options);
            const port = this.inputService.getPort(options);
            const authToken = this.inputService.getAuthToken(options);
            const hashFunctionId = this.inputService.getHashFunctionId(options);

            const latestFinalizedState = await this.blockchainService.getLatestAssertionId(
                tokenId,
                blockchain,
            );

            const latestFinalizedStateSize = await this.blockchainService.getAssertionSize(
                latestFinalizedState,
                blockchain,
            );

            tokenAmountInWei = await this.nodeApiService.getBidSuggestion(
                endpoint,
                port,
                authToken,
                blockchain.name,
                epochsNumber,
                latestFinalizedStateSize,
                contract,
                latestFinalizedState,
                hashFunctionId,
            );
        }

        const receipt = await this.blockchainService.extendAssetStoringPeriod(
            tokenId,
            epochsNumber,
            tokenAmountInWei,
            blockchain,
        );

        return {
            UAL,
            operation: receipt,
        };
    }

    /**
     * Add tokens for an asset on the specified blockchain to a ongoing publishing operation.
     * @async
     * @param {string} UAL - The Universal Asset Locator of the asset.
     * @param {Object} [options={}] - Additional options for adding tokens.
     * @returns {Object} An object containing the UAL and operation status.
     */
    async addTokens(UAL, options = {}) {
        const blockchain = this.inputService.getBlockchain(options);
        const tokenAmount = this.inputService.getTokenAmount(options);

        this.validationService.validateAddTokens(UAL, tokenAmount, blockchain);

        const { tokenId } = resolveUAL(UAL);

        let tokenAmountInWei;

        if (tokenAmount != null) {
            tokenAmountInWei = tokenAmount;
        } else {
            const endpoint = this.inputService.getEndpoint(options);
            const port = this.inputService.getPort(options);
            const authToken = this.inputService.getAuthToken(options);
            const hashFunctionId = this.inputService.getHashFunctionId(options);

            const latestFinalizedState = await this.blockchainService.getLatestAssertionId(
                tokenId,
                blockchain,
            );

            const latestFinalizedStateSize = await this.blockchainService.getAssertionSize(
                latestFinalizedState,
                blockchain,
            );

            tokenAmountInWei = await this._getUpdateBidSuggestion(
                UAL,
                blockchain,
                endpoint,
                port,
                authToken,
                latestFinalizedState,
                latestFinalizedStateSize,
                hashFunctionId,
            );

            if (tokenAmountInWei <= 0) {
                throw new Error(
                    `Token amount is bigger than default suggested amount, please specify exact tokenAmount if you still want to add more tokens!`,
                );
            }
        }

        const receipt = await this.blockchainService.addTokens(
            tokenId,
            tokenAmountInWei,
            blockchain,
        );

        return {
            UAL,
            operation: receipt,
        };
    }

<<<<<<< HEAD
    /**
     * Add tokens for an asset on the specified blockchain to a ongoing update operation.
     * @async
     * @param {string} UAL - The Universal Asset Locator of the asset.
     * @param {Object} [options={}] - Additional options for adding tokens.
     * @returns {Object} An object containing the UAL and operation status.
     */
    async addUpdateTokens(UAL, options = {}) {
        const blockchain = this.inputService.getBlockchain(options);
        const tokenAmount = this.inputService.getTokenAmount(options);

        this.validationService.validateAddTokens(UAL, tokenAmount, blockchain);

        const { tokenId } = resolveUAL(UAL);

        let tokenAmountInWei;

        if (tokenAmount != null) {
            tokenAmountInWei = tokenAmount;
        } else {
            const endpoint = this.inputService.getEndpoint(options);
            const port = this.inputService.getPort(options);
            const authToken = this.inputService.getAuthToken(options);
            const hashFunctionId = this.inputService.getHashFunctionId(options);

            const unfinalizedState = await this.blockchainService.getUnfinalizedState(
                tokenId,
                blockchain,
            );

            const unfinalizedStateSize = await this.blockchainService.getAssertionSize(
                unfinalizedState,
                blockchain,
            );

            tokenAmountInWei = await this._getUpdateBidSuggestion(
                UAL,
                blockchain,
                endpoint,
                port,
                authToken,
                unfinalizedState,
                unfinalizedStateSize,
                hashFunctionId,
            );
            if (tokenAmountInWei <= 0) {
                throw new Error(
                    `Token amount is bigger than default suggested amount, please specify exact tokenAmount if you still want to add more tokens!`,
                );
            }
        }

        const receipt = await this.blockchainService.addUpdateTokens(
            tokenId,
            tokenAmountInWei,
            blockchain,
        );

        return {
            UAL,
            operation: receipt,
        };
    }

=======
>>>>>>> d06f979d
    async _getUpdateBidSuggestion(
        UAL,
        blockchain,
        endpoint,
        port,
        authToken,
        assertionId,
        size,
        hashFunctionId,
    ) {
        const { contract, tokenId } = resolveUAL(UAL);
        const firstAssertionId = await this.blockchainService.getAssertionIdByIndex(
            tokenId,
            0,
            blockchain,
        );

        const keyword = ethers.solidityPacked(['address', 'bytes32'], [contract, firstAssertionId]);

        const agreementId = ethers.sha256(
            ethers.solidityPacked(['address', 'uint256', 'bytes'], [contract, tokenId, keyword]),
        );
        const agreementData = await this.blockchainService.getAgreementData(
            agreementId,
            blockchain,
        );

        const now = await this.blockchainService.getBlockchainTimestamp(blockchain);
        const currentEpoch = Math.floor(
            (now - agreementData.startTime) / agreementData.epochLength,
        );

        const epochsLeft = agreementData.epochsNumber - currentEpoch;

        const bidSuggestion = await this.nodeApiService.getBidSuggestion(
            endpoint,
            port,
            authToken,
            blockchain.name,
            epochsLeft,
            size,
            contract,
            assertionId,
            hashFunctionId,
        );

        const tokenAmountInWei =
            BigInt(bidSuggestion) -
            (BigInt(agreementData.tokenAmount) + BigInt(agreementData.updateTokenAmount ?? 0));

        return tokenAmountInWei > 0 ? tokenAmountInWei : 0;
    }

    /**
     * Add knowledge asset to a paranet.
     * @async
     * @param {string} UAL - The Universal Asset Locator of the knowledge asset.
     * @param {string} paranetUAL - The Universal Asset Locator of the Paranet.
     * @param {Object} [options={}] - Additional options for adding tokens.
     * @returns {Object} An object containing the UAL and operation status.
     */
    async submitToParanet(UAL, options = {}) {
        const blockchain = this.inputService.getBlockchain(options);
        const paranetUAL = this.inputService.getParanetUAL(options);

        this.validationService.validateSubmitToParanet(UAL, paranetUAL, blockchain);

        const { contract, tokenId } = resolveUAL(UAL);
        const { contract: paranetContract, tokenId: paranetTokenId } = resolveUAL(paranetUAL);

        const receipt = await this.blockchainService.submitToParanet(
            {
                paranetContract,
                paranetTokenId,
                contract,
                tokenId,
            },
            blockchain,
        );

        return {
            UAL,
            operation: receipt,
        };
    }

    /**
     * Creates a new asset.
     * @async
     * @param {Object} content - The content of the asset to be created, contains public, private or both keys.
     * @param {Object} [options={}] - Additional options for asset creation.
     * @param {Object} [stepHooks=emptyHooks] - Hooks to execute during asset creation.
     * @returns {Object} Object containing UAL, publicAssertionId and operation status.
     */
    async createParanet(content, options = {}, stepHooks = emptyHooks) {
        this.validationService.validateObjectType(content);
        let jsonContent = {};

        // for backwards compatibility
        if (!content.public && !content.private) {
            jsonContent.public = content;
        } else {
            jsonContent = content;
        }

        const {
            blockchain,
            endpoint,
            port,
            maxNumberOfRetries,
            frequency,
            epochsNum,
            hashFunctionId,
            scoreFunctionId,
            immutable,
            tokenAmount,
            authToken,
            paranetUAL,
        } = this.inputService.getAssetCreateArguments(options);

        this.validationService.validateAssetCreate(
            jsonContent,
            blockchain,
            endpoint,
            port,
            maxNumberOfRetries,
            frequency,
            epochsNum,
            hashFunctionId,
            scoreFunctionId,
            immutable,
            tokenAmount,
            authToken,
            paranetUAL,
        );

        const { public: publicAssertion, private: privateAssertion } = await formatGraph(
            jsonContent,
        );
        const publicAssertionSizeInBytes =
            assertionMetadata.getAssertionSizeInBytes(publicAssertion);

        this.validationService.validateAssertionSizeInBytes(
            publicAssertionSizeInBytes +
                (privateAssertion === undefined
                    ? 0
                    : assertionMetadata.getAssertionSizeInBytes(privateAssertion)),
        );
        const publicAssertionId = calculateRoot(publicAssertion);

        const contentAssetStorageAddress = await this.blockchainService.getContractAddress(
            'ContentAssetStorage',
            blockchain,
        );

        const tokenAmountInWei =
            tokenAmount ??
            (await this.nodeApiService.getBidSuggestion(
                endpoint,
                port,
                authToken,
                blockchain.name,
                epochsNum,
                publicAssertionSizeInBytes,
                contentAssetStorageAddress,
                publicAssertionId,
                hashFunctionId,
            ));

        const { contract: paranetKaContract, tokenId: paranetTokenId } = resolveUAL(paranetUAL);
        const { tokenId, receipt: mintKnowledgeAssetReceipt } =
            await this.blockchainService.createAsset(
                {
                    publicAssertionId,
                    assertionSize: publicAssertionSizeInBytes,
                    triplesNumber: assertionMetadata.getAssertionTriplesNumber(publicAssertion),
                    chunksNumber: assertionMetadata.getAssertionChunksNumber(publicAssertion),
                    epochsNum,
                    tokenAmount: tokenAmountInWei,
                    scoreFunctionId: scoreFunctionId ?? 1,
                    immutable_: immutable,
                },
                paranetKaContract,
                paranetTokenId,
                blockchain,
                stepHooks,
            );

        const resolvedUAL = {
            blockchain: blockchain.name,
            contract: contentAssetStorageAddress,
            tokenId,
        };
        const assertions = [
            {
                ...resolvedUAL,
                assertionId: publicAssertionId,
                assertion: publicAssertion,
                storeType: STORE_TYPES.TRIPLE,
            },
        ];
        if (privateAssertion?.length) {
            assertions.push({
                ...resolvedUAL,
                assertionId: calculateRoot(privateAssertion),
                assertion: privateAssertion,
                storeType: STORE_TYPES.TRIPLE,
            });
        }

        const UAL = deriveUAL(blockchain.name, contentAssetStorageAddress, tokenId);

        const publishOperationId = await this.nodeApiService.publishParanet(
            endpoint,
            port,
            authToken,
            assertions,
            blockchain.name,
            contentAssetStorageAddress,
            tokenId,
            hashFunctionId,
            paranetUAL,
            mintKnowledgeAssetReceipt.from,
            mintKnowledgeAssetReceipt.transactionHash,
        );

        const publishOperationResult = await this.nodeApiService.getOperationResult(
            endpoint,
            port,
            authToken,
            OPERATIONS.PUBLISH,
            maxNumberOfRetries,
            frequency,
            publishOperationId,
        );

        if (publishOperationResult.status === OPERATION_STATUSES.FAILED) {
            return {
                UAL,
                assertionId: publicAssertionId,
                operation: {
                    mintKnowledgeAsset: mintKnowledgeAssetReceipt,
                    publish: getOperationStatusObject(publishOperationResult, publishOperationId),
                },
            };
        }

        return {
            UAL,
            publicAssertionId,
            operation: {
                mintKnowledgeAsset: mintKnowledgeAssetReceipt,
                publish: getOperationStatusObject(publishOperationResult, publishOperationId),
            },
        };
    }
}

module.exports = AssetOperationsManager;<|MERGE_RESOLUTION|>--- conflicted
+++ resolved
@@ -782,264 +782,6 @@
     }
 
     /**
-<<<<<<< HEAD
-     * Updates an existing asset.
-     * @async
-     * @param {string} UAL - The Universal Asset Locator
-     * @param {Object} content - The content of the asset to be updated.
-     * @param {Object} [options={}] - Additional options for asset update.
-     * @returns {Object} Object containing UAL, publicAssertionId and operation status.
-     */
-    async update(UAL, content, options = {}) {
-        this.validationService.validateObjectType(content);
-        const jsonContent = content;
-
-        const {
-            blockchain,
-            endpoint,
-            port,
-            maxNumberOfRetries,
-            frequency,
-            hashFunctionId,
-            scoreFunctionId,
-            tokenAmount,
-            authToken,
-        } = this.inputService.getAssetUpdateArguments(options);
-
-        this.validationService.validateAssetUpdate(
-            jsonContent,
-            blockchain,
-            endpoint,
-            port,
-            maxNumberOfRetries,
-            frequency,
-            hashFunctionId,
-            scoreFunctionId,
-            tokenAmount,
-            authToken,
-        );
-
-        const { tokenId } = resolveUAL(UAL);
-
-        const { public: publicAssertion, private: privateAssertion } = await formatGraph(
-            jsonContent,
-        );
-        const publicAssertionSizeInBytes =
-            assertionMetadata.getAssertionSizeInBytes(publicAssertion);
-
-        this.validationService.validateAssertionSizeInBytes(
-            publicAssertionSizeInBytes +
-                (privateAssertion === undefined
-                    ? 0
-                    : assertionMetadata.getAssertionSizeInBytes(privateAssertion)),
-        );
-        const publicAssertionId = calculateRoot(publicAssertion);
-
-        const contentAssetStorageAddress = await this.blockchainService.getContractAddress(
-            'ContentAssetStorage',
-            blockchain,
-        );
-
-        let tokenAmountInWei;
-
-        if (tokenAmount != null) {
-            tokenAmountInWei = tokenAmount;
-        } else {
-            tokenAmountInWei = await this._getUpdateBidSuggestion(
-                UAL,
-                blockchain,
-                endpoint,
-                port,
-                authToken,
-                publicAssertionId,
-                publicAssertionSizeInBytes,
-                hashFunctionId,
-            );
-        }
-
-        const updateKnowledgeAssetReceipt = await this.blockchainService.updateAsset(
-            tokenId,
-            publicAssertionId,
-            publicAssertionSizeInBytes,
-            assertionMetadata.getAssertionTriplesNumber(publicAssertion),
-            assertionMetadata.getAssertionChunksNumber(publicAssertion),
-            tokenAmountInWei,
-            blockchain,
-        );
-
-        const resolvedUAL = {
-            blockchain: blockchain.name,
-            contract: contentAssetStorageAddress,
-            tokenId,
-        };
-
-        const assertions = [
-            {
-                ...resolvedUAL,
-                assertionId: publicAssertionId,
-                assertion: publicAssertion,
-                storeType: STORE_TYPES.PENDING,
-            },
-        ];
-
-        if (privateAssertion?.length) {
-            assertions.push({
-                ...resolvedUAL,
-                assertionId: calculateRoot(privateAssertion),
-                assertion: privateAssertion,
-                storeType: STORE_TYPES.PENDING,
-            });
-        }
-
-        const localStoreOperationId = await this.nodeApiService.localStore(
-            endpoint,
-            port,
-            authToken,
-            assertions,
-        );
-
-        const localStoreOperationResult = await this.nodeApiService.getOperationResult(
-            endpoint,
-            port,
-            authToken,
-            OPERATIONS.LOCAL_STORE,
-            maxNumberOfRetries,
-            DEFAULT_GET_LOCAL_STORE_RESULT_FREQUENCY,
-            localStoreOperationId,
-        );
-
-        if (localStoreOperationResult.status === OPERATION_STATUSES.FAILED) {
-            return {
-                UAL,
-                assertionId: publicAssertionId,
-                operation: {
-                    updateKnowledgeAsset: updateKnowledgeAssetReceipt,
-                    localStore: getOperationStatusObject(
-                        localStoreOperationResult,
-                        localStoreOperationId,
-                    ),
-                },
-            };
-        }
-
-        const updateOperationId = await this.nodeApiService.update(
-            endpoint,
-            port,
-            authToken,
-            publicAssertionId,
-            publicAssertion,
-            blockchain.name,
-            contentAssetStorageAddress,
-            tokenId,
-            hashFunctionId,
-        );
-        const updateOperationResult = await this.nodeApiService.getOperationResult(
-            endpoint,
-            port,
-            authToken,
-            OPERATIONS.UPDATE,
-            maxNumberOfRetries,
-            frequency,
-            updateOperationId,
-        );
-        return {
-            UAL,
-            publicAssertionId,
-            operation: {
-                updateKnowledgeAsset: updateKnowledgeAssetReceipt,
-                localStore: getOperationStatusObject(
-                    localStoreOperationResult,
-                    localStoreOperationId,
-                ),
-                update: getOperationStatusObject(updateOperationResult, updateOperationId),
-            },
-        };
-    }
-
-    /**
-     * Wait for the finalization of an asset update operation.
-     * @async
-     * @param {string} UAL - The Universal Asset Locator of the asset.
-     * @param {Object} [options={}] - Optional parameters for waiting.
-     * @param {string} [options.blockchain] - The blockchain to monitor the update on.
-     * @param {number} [options.frequency] - The polling frequency in seconds.
-     * @param {number} [options.maxNumberOfRetries] - The maximum number of retries before giving up.
-     * @returns {Object} - An object containing the UAL and operation status.
-     */
-    async waitFinalization(UAL, options = {}) {
-        const blockchain = this.inputService.getBlockchain(options);
-        const frequency = this.inputService.getFrequency(options);
-        const maxNumberOfRetries = this.inputService.getMaxNumberOfRetries(options);
-
-        this.validationService.validateWaitAssetUpdateFinalization(
-            UAL,
-            blockchain,
-            frequency,
-            maxNumberOfRetries,
-        );
-
-        const { tokenId } = resolveUAL(UAL);
-        const response = {
-            status: OPERATION_STATUSES.PENDING,
-        };
-        let pendingUpdate = true;
-        let retries = 0;
-        do {
-            if (retries > maxNumberOfRetries) {
-                response.data = {
-                    ...response.data,
-                    data: {
-                        errorType: 'DKG_CLIENT_ERROR',
-                        errorMessage: 'Unable to get results. Max number of retries reached.',
-                    },
-                };
-                break;
-            }
-            retries += 1;
-            // eslint-disable-next-line no-await-in-loop
-            await sleepForMilliseconds(frequency * 1000);
-            // eslint-disable-next-line no-await-in-loop
-            pendingUpdate = await this.blockchainService.hasPendingUpdate(tokenId, blockchain);
-        } while (pendingUpdate);
-        if (pendingUpdate) {
-            response.status = OPERATION_STATUSES.PENDING;
-        } else {
-            response.status = OPERATION_STATUSES.COMPLETED;
-        }
-
-        return {
-            UAL,
-            operation: getOperationStatusObject(
-                { data: response.data, status: response.status },
-                null,
-            ),
-        };
-    }
-
-    /**
-     * Cancel a previously initiated update operation for an asset.
-     * @async
-     * @param {string} UAL - The Universal Asset Locator of the asset.
-     * @param {Object} [options={}] - Optional parameters for blockchain service.
-     * @returns {Object} - An object containing the UAL and operation status.
-     */
-    async cancelUpdate(UAL, options = {}) {
-        const blockchain = this.inputService.getBlockchain(options);
-
-        this.validationService.validateAssetUpdateCancel(UAL, blockchain);
-
-        const { tokenId } = resolveUAL(UAL);
-        const receipt = await this.blockchainService.cancelAssetUpdate(tokenId, blockchain);
-
-        return {
-            UAL,
-            operation: receipt,
-        };
-    }
-
-    /**
-=======
->>>>>>> d06f979d
      * Transfer an asset to a new owner on a specified blockchain.
      * @async
      * @param {string} UAL - The Universal Asset Locator of the asset to be transferred.
@@ -1326,73 +1068,6 @@
         };
     }
 
-<<<<<<< HEAD
-    /**
-     * Add tokens for an asset on the specified blockchain to a ongoing update operation.
-     * @async
-     * @param {string} UAL - The Universal Asset Locator of the asset.
-     * @param {Object} [options={}] - Additional options for adding tokens.
-     * @returns {Object} An object containing the UAL and operation status.
-     */
-    async addUpdateTokens(UAL, options = {}) {
-        const blockchain = this.inputService.getBlockchain(options);
-        const tokenAmount = this.inputService.getTokenAmount(options);
-
-        this.validationService.validateAddTokens(UAL, tokenAmount, blockchain);
-
-        const { tokenId } = resolveUAL(UAL);
-
-        let tokenAmountInWei;
-
-        if (tokenAmount != null) {
-            tokenAmountInWei = tokenAmount;
-        } else {
-            const endpoint = this.inputService.getEndpoint(options);
-            const port = this.inputService.getPort(options);
-            const authToken = this.inputService.getAuthToken(options);
-            const hashFunctionId = this.inputService.getHashFunctionId(options);
-
-            const unfinalizedState = await this.blockchainService.getUnfinalizedState(
-                tokenId,
-                blockchain,
-            );
-
-            const unfinalizedStateSize = await this.blockchainService.getAssertionSize(
-                unfinalizedState,
-                blockchain,
-            );
-
-            tokenAmountInWei = await this._getUpdateBidSuggestion(
-                UAL,
-                blockchain,
-                endpoint,
-                port,
-                authToken,
-                unfinalizedState,
-                unfinalizedStateSize,
-                hashFunctionId,
-            );
-            if (tokenAmountInWei <= 0) {
-                throw new Error(
-                    `Token amount is bigger than default suggested amount, please specify exact tokenAmount if you still want to add more tokens!`,
-                );
-            }
-        }
-
-        const receipt = await this.blockchainService.addUpdateTokens(
-            tokenId,
-            tokenAmountInWei,
-            blockchain,
-        );
-
-        return {
-            UAL,
-            operation: receipt,
-        };
-    }
-
-=======
->>>>>>> d06f979d
     async _getUpdateBidSuggestion(
         UAL,
         blockchain,
