--- conflicted
+++ resolved
@@ -350,16 +350,10 @@
 
         if (dataset.private?.length) {
             dataset.private = kcTools.generateMissingIdsForBlankNodes(dataset.private);
-<<<<<<< HEAD
+
             const privateTriplesGrouped = kcTools.groupNquadsBySubject(dataset.private, true);
 
             const privateRoot = kcTools.calculateMerkleRoot(privateTriplesGrouped.flat());
-=======
-
-            const privateTriplesGrouped = kcTools.groupNquadsBySubject(dataset.private, true);
-            dataset.private = privateTriplesGrouped.flat();
-            const privateRoot = kcTools.calculateMerkleRoot(dataset.private);
->>>>>>> da54a711
 
             dataset.public.push(
                 `<${kaTools.generateNamedNode()}> <${PRIVATE_ASSERTION_PREDICATE}> "${privateRoot}" .`,
@@ -403,10 +397,7 @@
                 }
             }
 
-<<<<<<< HEAD
             // Append any remaining public triples
-=======
->>>>>>> da54a711
             while (publicIndex < publicLength) {
                 mergedTriples.push(...publicTriplesGrouped[publicIndex]);
                 publicIndex++;
@@ -523,30 +514,9 @@
 
         const UAL = deriveUAL(blockchain.name, contentAssetStorageAddress, tokenId);
 
-<<<<<<< HEAD
-        const finalitySleepDelay = OPERATION_DELAYS.FINALITY;
-
-        await sleepForMilliseconds(finalitySleepDelay);
-
-        const finalityOperationId = await this.nodeApiService.finality(
-            endpoint,
-            port,
-            authToken,
-            blockchain.name,
-            UAL,
-            minimumNumberOfNodeReplications,
-        );
-
-        let finalityOperationResult = null;
-
-        // TODO: ADD OPTIONAL WAITING FOR FINALITY
-        try {
-            finalityOperationResult = await this.nodeApiService.getOperationResult(
-=======
         let finalityStatusResult = 0;
         if (minimumNumberOfFinalizationConfirmations > 0) {
             finalityStatusResult = await this.nodeApiService.finalityStatus(
->>>>>>> da54a711
                 endpoint,
                 port,
                 authToken,
