const { assertionMetadata, formatAssertion, calculateRoot } = require('assertion-tools');
const { ethers } = require('ethers');
const {
    isEmptyObject,
    deriveUAL,
    getOperationStatusObject,
    resolveUAL,
    toNQuads,
    toJSONLD,
<<<<<<< HEAD
    sleepForMilliseconds,
=======
    deriveRepository,
>>>>>>> 1a63805d
} = require('../services/utilities.js');
const {
    CONTENT_TYPES,
    OPERATIONS,
    OPERATIONS_STEP_STATUS,
    GET_OUTPUT_FORMATS,
    OPERATION_STATUSES,
    DEFAULT_GET_LOCAL_STORE_RESULT_FREQUENCY,
    PRIVATE_ASSERTION_PREDICATE,
    QUERY_TYPES,
    DEFAULT_PARAMETERS,
} = require('../constants.js');
const emptyHooks = require('../util/empty-hooks');
const { STORE_TYPES, ASSET_STATES } = require('../constants');

class AssetOperationsManager {
    constructor(config, services) {
        this.nodeApiService = services.nodeApiService;
        this.validationService = services.validationService;
        this.blockchainService = services.blockchainService;
        this.inputService = services.inputService;
    }

    /**
     * Creates a new asset.
     * @async
     * @param {Object} content - The content of the asset to be created, contains public, private or both keys.
     * @param {Object} [options={}] - Additional options for asset creation.
     * @param {Object} [stepHooks=emptyHooks] - Hooks to execute during asset creation.
     * @returns {Object} Object containing UAL, publicAssertionId and operation status.
     */
    async create(content, options = {}, stepHooks = emptyHooks) {
        this.validationService.validateObjectType(content);
        let jsonContent = {};

        // for backwards compatibility
        if (!content.public && !content.private) {
            jsonContent.public = content;
        } else {
            jsonContent = content;
        }

        const {
            blockchain,
            endpoint,
            port,
            maxNumberOfRetries,
            frequency,
            epochsNum,
            hashFunctionId,
            scoreFunctionId,
            immutable,
            tokenAmount,
            authToken,
        } = this.inputService.getAssetCreateArguments(options);

        this.validationService.validateAssetCreate(
            jsonContent,
            blockchain,
            endpoint,
            port,
            maxNumberOfRetries,
            frequency,
            epochsNum,
            hashFunctionId,
            scoreFunctionId,
            immutable,
            tokenAmount,
            authToken,
        );

        let privateAssertion;
        let privateAssertionId;
        if (jsonContent.private && !isEmptyObject(jsonContent.private)) {
            privateAssertion = await formatAssertion(jsonContent.private);
            privateAssertionId = calculateRoot(privateAssertion);
        }
        const publicGraph = {
            '@graph': [
                jsonContent.public && !isEmptyObject(jsonContent.public)
                    ? jsonContent.public
                    : null,
                jsonContent.private && !isEmptyObject(jsonContent.private)
                    ? {
                          [PRIVATE_ASSERTION_PREDICATE]: privateAssertionId,
                      }
                    : null,
            ],
        };
        const publicAssertion = await formatAssertion(publicGraph);
        const publicAssertionId = calculateRoot(publicAssertion);

        const contentAssetStorageAddress = await this.blockchainService.getContractAddress(
            'ContentAssetStorage',
            blockchain,
        );

        const tokenAmountInWei =
            tokenAmount ??
            (await this.nodeApiService.getBidSuggestion(
                endpoint,
                port,
                authToken,
                blockchain.name.startsWith('otp') ? 'otp' : blockchain.name,
                epochsNum,
                assertionMetadata.getAssertionSizeInBytes(publicAssertion),
                contentAssetStorageAddress,
                publicAssertionId,
                hashFunctionId,
            ));

        const tokenId = await this.blockchainService.createAsset(
            {
                publicAssertionId,
                assertionSize: assertionMetadata.getAssertionSizeInBytes(publicAssertion),
                triplesNumber: assertionMetadata.getAssertionTriplesNumber(publicAssertion),
                chunksNumber: assertionMetadata.getAssertionChunksNumber(publicAssertion),
                epochsNum,
                tokenAmount: tokenAmountInWei,
                scoreFunctionId: scoreFunctionId ?? 1,
                immutable_: immutable,
            },
            blockchain,
            stepHooks,
        );

        const resolvedUAL = {
            blockchain: blockchain.name.startsWith('otp') ? 'otp' : blockchain.name,
            contract: contentAssetStorageAddress,
            tokenId,
        };
        const assertions = [
            {
                ...resolvedUAL,
                assertionId: publicAssertionId,
                assertion: publicAssertion,
                storeType: STORE_TYPES.TRIPLE,
            },
        ];
        if (privateAssertion?.length) {
            assertions.push({
                ...resolvedUAL,
                assertionId: privateAssertionId,
                assertion: privateAssertion,
                storeType: STORE_TYPES.TRIPLE,
            });
        }
        let operationId = await this.nodeApiService.localStore(
            endpoint,
            port,
            authToken,
            assertions,
        );
        let operationResult = await this.nodeApiService.getOperationResult(
            endpoint,
            port,
            authToken,
            OPERATIONS.LOCAL_STORE,
            maxNumberOfRetries,
            DEFAULT_GET_LOCAL_STORE_RESULT_FREQUENCY,
            operationId,
        );

        const UAL = deriveUAL(
            blockchain.name.startsWith('otp') ? 'otp' : blockchain.name,
            contentAssetStorageAddress,
            tokenId,
        );

        if (operationResult.status === OPERATION_STATUSES.FAILED) {
            return {
                UAL,
                assertionId: publicAssertionId,
                operation: getOperationStatusObject(operationResult, operationId),
            };
        }

        operationId = await this.nodeApiService.publish(
            endpoint,
            port,
            authToken,
            publicAssertionId,
            publicAssertion,
            blockchain.name.startsWith('otp') ? 'otp' : blockchain.name,
            contentAssetStorageAddress,
            tokenId,
            hashFunctionId,
        );

        operationResult = await this.nodeApiService.getOperationResult(
            endpoint,
            port,
            authToken,
            OPERATIONS.PUBLISH,
            maxNumberOfRetries,
            frequency,
            operationId,
        );

        stepHooks.afterHook({
            status: OPERATIONS_STEP_STATUS.CREATE_ASSET_COMPLETED,
            data: {
                operationId,
                operationResult,
            },
        });

        return {
            UAL,
            publicAssertionId,
            operation: getOperationStatusObject(operationResult, operationId),
        };
    }

    /**
     * Retrieves a public or private assertion for a given UAL.
     * @async
     * @param {string} UAL - The Universal Asset Locator
     * @param {Object} [options={}] - Optional parameters for the asset get operation.
     * @param {string} [options.state] - The state of the asset, "latest" or "finalized".
     * @param {string} [options.contentType] - The type of content to retrieve, either "public", "private" or "all".
     * @param {boolean} [options.validate] - Whether to validate the retrieved assertion.
     * @param {string} [options.outputFormat] - The format of the retrieved assertion output, either "n-quads" or "json-ld".
     * @returns {Object} - The result of the asset get operation.
     */
    async get(UAL, options = {}) {
        const {
            blockchain,
            endpoint,
            port,
            maxNumberOfRetries,
            frequency,
            state,
            contentType,
            validate,
            outputFormat,
            authToken,
            hashFunctionId,
        } = this.inputService.getAssetGetArguments(options);

        this.validationService.validateAssetGet(
            UAL,
            blockchain,
            endpoint,
            port,
            maxNumberOfRetries,
            frequency,
            state,
            contentType,
            hashFunctionId,
            validate,
            outputFormat,
            authToken,
        );

        const { tokenId } = resolveUAL(UAL);
        let hasPendingUpdate = false;
        if (state === ASSET_STATES.LATEST) {
            hasPendingUpdate = await this.blockchainService.hasPendingUpdate(tokenId, blockchain);
        }

        const publicAssertionId = hasPendingUpdate
            ? await this.blockchainService.getUnfinalizedState(tokenId, blockchain)
            : await this.blockchainService.getLatestAssertionId(tokenId, blockchain);

        const getPublicOperationId = await this.nodeApiService.get(
            endpoint,
            port,
            authToken,
            UAL,
            state,
            hashFunctionId,
        );

        const getPublicOperationResult = await this.nodeApiService.getOperationResult(
            endpoint,
            port,
            authToken,
            OPERATIONS.GET,
            maxNumberOfRetries,
            frequency,
            getPublicOperationId,
        );

        const publicAssertion = getPublicOperationResult.data.assertion;

        if (validate === true && calculateRoot(publicAssertion) !== publicAssertionId) {
            getPublicOperationResult.data = {
                errorType: 'DKG_CLIENT_ERROR',
                errorMessage: "Calculated root hashes don't match!",
            };
        }

        let result = { operation: {} };
        if (contentType !== CONTENT_TYPES.PRIVATE) {
            let formattedPublicAssertion = publicAssertion;
            try {
                if (outputFormat !== GET_OUTPUT_FORMATS.N_QUADS) {
                    formattedPublicAssertion = await toJSONLD(publicAssertion.join('\n'));
                } else {
                    formattedPublicAssertion = publicAssertion.join('\n');
                }
            } catch (error) {
                getPublicOperationResult.data = {
                    errorType: 'DKG_CLIENT_ERROR',
                    errorMessage: error.message,
                };
            }

            if (contentType === CONTENT_TYPES.PUBLIC) {
                result = {
                    ...result,
                    assertion: formattedPublicAssertion,
                    assertionId: publicAssertionId,
                };
            } else {
                result.public = {
                    assertion: formattedPublicAssertion,
                    assertionId: publicAssertionId,
                };
            }

            result.operation.publicGet = getOperationStatusObject(
                getPublicOperationResult,
                getPublicOperationId,
            );
        }

        if (contentType !== CONTENT_TYPES.PUBLIC) {
            const privateAssertionLinkTriple = publicAssertion.filter((element) =>
                element.includes(PRIVATE_ASSERTION_PREDICATE),
            )[0];

            let queryPrivateOperationId;
            let queryPrivateOperationResult = {};
            if (privateAssertionLinkTriple) {
                const privateAssertionId = privateAssertionLinkTriple.match(/"(.*?)"/)[1];
                let privateAssertion;
                if (getPublicOperationResult?.data?.privateAssertion?.length)
                    privateAssertion = getPublicOperationResult.data.privateAssertion;
                else {
                    const queryString = `
                    CONSTRUCT { ?s ?p ?o }
                    WHERE {
                        {
                            GRAPH <assertion:${privateAssertionId}>
                            {
                                ?s ?p ?o .
                            }
                        }
                    }`;

                    const repository = deriveRepository(
                        DEFAULT_PARAMETERS.GRAPH_LOCATION,
                        DEFAULT_PARAMETERS.GRAPH_STATE,
                    );
                    queryPrivateOperationId = await this.nodeApiService.query(
                        endpoint,
                        port,
                        authToken,
                        queryString,
                        QUERY_TYPES.CONSTRUCT,
                        repository
                    );

                    queryPrivateOperationResult = await this.nodeApiService.getOperationResult(
                        endpoint,
                        port,
                        authToken,
                        OPERATIONS.QUERY,
                        maxNumberOfRetries,
                        frequency,
                        queryPrivateOperationId,
                    );

                    const privateAssertionNQuads = queryPrivateOperationResult.data;

                    privateAssertion = await toNQuads(
                        privateAssertionNQuads,
                        'application/n-quads',
                    );
                }

                let formattedPrivateAssertion;
                if (
                    privateAssertion.length &&
                    validate === true &&
                    calculateRoot(privateAssertion) !== privateAssertionId
                ) {
                    queryPrivateOperationResult.data = {
                        errorType: 'DKG_CLIENT_ERROR',
                        errorMessage: "Calculated root hashes don't match!",
                    };
                }

                try {
                    if (outputFormat !== GET_OUTPUT_FORMATS.N_QUADS) {
                        formattedPrivateAssertion = await toJSONLD(privateAssertion.join('\n'));
                    } else {
                        formattedPrivateAssertion = privateAssertion.join('\n');
                    }
                } catch (error) {
                    queryPrivateOperationResult.data = {
                        errorType: 'DKG_CLIENT_ERROR',
                        errorMessage: error.message,
                    };
                }

                if (contentType === CONTENT_TYPES.PRIVATE) {
                    result = {
                        ...result,
                        assertion: formattedPrivateAssertion,
                        assertionId: privateAssertionId,
                    };
                } else {
                    result.private = {
                        assertion: formattedPrivateAssertion,
                        assertionId: privateAssertionId,
                    };
                }
                if (queryPrivateOperationId) {
                    result.operation.queryPrivate = getOperationStatusObject(
                        queryPrivateOperationResult,
                        queryPrivateOperationId,
                    );
                }
            }
        }

        return result;
    }

    /**
     * Updates an existing asset.
     * @async
     * @param {string} UAL - The Universal Asset Locator
     * @param {Object} content - The content of the asset to be updated.
     * @param {Object} [options={}] - Additional options for asset update.
     * @returns {Object} Object containing UAL, publicAssertionId and operation status.
     */
    async update(UAL, content, options = {}) {
        this.validationService.validateObjectType(content);
        const jsonContent = content;

        const {
            blockchain,
            endpoint,
            port,
            maxNumberOfRetries,
            frequency,
            hashFunctionId,
            scoreFunctionId,
            tokenAmount,
            authToken,
        } = this.inputService.getAssetUpdateArguments(options);

        this.validationService.validateAssetUpdate(
            jsonContent,
            blockchain,
            endpoint,
            port,
            maxNumberOfRetries,
            frequency,
            hashFunctionId,
            scoreFunctionId,
            tokenAmount,
            authToken,
        );

        const { tokenId } = resolveUAL(UAL);

        let privateAssertion;
        let privateAssertionId;
        if (jsonContent.private && !isEmptyObject(jsonContent.private)) {
            privateAssertion = await formatAssertion(jsonContent.private);
            privateAssertionId = calculateRoot(privateAssertion);
        }
        const publicGraph = {
            '@graph': [
                jsonContent.public && !isEmptyObject(jsonContent.public)
                    ? jsonContent.public
                    : null,
                jsonContent.private && !isEmptyObject(jsonContent.private)
                    ? {
                          [PRIVATE_ASSERTION_PREDICATE]: privateAssertionId,
                      }
                    : null,
            ],
        };
        const publicAssertion = await formatAssertion(publicGraph);
        const publicAssertionId = calculateRoot(publicAssertion);

        const contentAssetStorageAddress = await this.blockchainService.getContractAddress(
            'ContentAssetStorage',
            blockchain,
        );

        let tokenAmountInWei;

        if (tokenAmount != null) {
            tokenAmountInWei = tokenAmount;
        } else {
            tokenAmountInWei = await this._getUpdateBidSuggestion(
                UAL,
                blockchain,
                endpoint,
                port,
                authToken,
                publicAssertionId,
                assertionMetadata.getAssertionSizeInBytes(publicAssertion),
                hashFunctionId,
            );
        }

        await this.blockchainService.updateAsset(
            tokenId,
            publicAssertionId,
            assertionMetadata.getAssertionSizeInBytes(publicAssertion),
            assertionMetadata.getAssertionTriplesNumber(publicAssertion),
            assertionMetadata.getAssertionChunksNumber(publicAssertion),
            tokenAmountInWei,
            blockchain,
        );

        const resolvedUAL = {
            blockchain: blockchain.name.startsWith('otp') ? 'otp' : blockchain.name,
            contract: contentAssetStorageAddress,
            tokenId,
        };

        const assertions = [
            {
                ...resolvedUAL,
                assertionId: publicAssertionId,
                assertion: publicAssertion,
                storeType: STORE_TYPES.PENDING,
            },
        ];

        if (privateAssertion?.length) {
            assertions.push({
                ...resolvedUAL,
                assertionId: privateAssertionId,
                assertion: privateAssertion,
                storeType: STORE_TYPES.PENDING,
            });
        }

        let operationId = await this.nodeApiService.localStore(
            endpoint,
            port,
            authToken,
            assertions,
        );

        let operationResult = await this.nodeApiService.getOperationResult(
            endpoint,
            port,
            authToken,
            OPERATIONS.LOCAL_STORE,
            maxNumberOfRetries,
            DEFAULT_GET_LOCAL_STORE_RESULT_FREQUENCY,
            operationId,
        );

        if (operationResult.status === OPERATION_STATUSES.FAILED) {
            return {
                UAL,
                assertionId: publicAssertionId,
                operation: getOperationStatusObject(operationResult, operationId),
            };
        }

        operationId = await this.nodeApiService.update(
            endpoint,
            port,
            authToken,
            publicAssertionId,
            publicAssertion,
            blockchain.name.startsWith('otp') ? 'otp' : blockchain.name,
            contentAssetStorageAddress,
            tokenId,
            hashFunctionId,
        );
        operationResult = await this.nodeApiService.getOperationResult(
            endpoint,
            port,
            authToken,
            OPERATIONS.UPDATE,
            maxNumberOfRetries,
            frequency,
            operationId,
        );
        return {
            UAL,
            operation: getOperationStatusObject(operationResult, operationId),
        };
    }

    async waitFinalization(UAL, options = {}) {
        const blockchain = this.inputService.getBlockchain(options);
        const frequency = this.inputService.getFrequency(options);
        const maxNumberOfRetries = this.inputService.getMaxNumberOfRetries(options);

        this.validationService.validateWaitAssetUpdateFinalization(UAL, blockchain);

        const { tokenId } = resolveUAL(UAL);
        const response = {
            status: OPERATION_STATUSES.PENDING,
        };
        let pendingUpdate = true;
        let retries = 0;
        do {
            if (retries > maxNumberOfRetries) {
                response.data = {
                    ...response.data,
                    data: {
                        errorType: 'DKG_CLIENT_ERROR',
                        errorMessage: 'Unable to get results. Max number of retries reached.',
                    },
                };
                break;
            }
            retries += 1;
            // eslint-disable-next-line no-await-in-loop
            await sleepForMilliseconds(frequency * 1000);
            // eslint-disable-next-line no-await-in-loop
            pendingUpdate = await this.blockchainService.hasPendingUpdate(tokenId, blockchain);
        } while (pendingUpdate);
        if (pendingUpdate) {
            response.status = OPERATION_STATUSES.PENDING;
        } else {
            response.status = OPERATION_STATUSES.COMPLETED;
        }

        return {
            UAL,
            operation: getOperationStatusObject(
                { data: response.data, status: response.status },
                null,
            ),
        };
    }

    async cancelUpdate(UAL, options = {}) {
        const blockchain = this.inputService.getBlockchain(options);

        this.validationService.validateAssetUpdateCancel(UAL, blockchain);

        const { tokenId } = resolveUAL(UAL);
        await this.blockchainService.cancelAssetUpdate(tokenId, blockchain);

        return {
            UAL,
            operation: getOperationStatusObject({ status: 'COMPLETED' }, null),
        };
    }

    /**
     * Transfer an asset to a new owner on a specified blockchain.
     * @async
     * @param {string} UAL - The Universal Asset Locator of the asset to be transferred.
     * @param {string} newOwner - The address of the new owner.
     * @param {Object} [options={}] - Additional options for asset transfer.
     * @returns {Object} Object containing UAL, owner's address and operation status.
     */
    async transfer(UAL, newOwner, options = {}) {
        const blockchain = this.inputService.getBlockchain(options);

        this.validationService.validateAssetTransfer(UAL, newOwner, blockchain);

        const { tokenId } = resolveUAL(UAL);
        await this.blockchainService.transferAsset(tokenId, newOwner, blockchain);
        const owner = await this.blockchainService.getAssetOwner(tokenId, blockchain);
        return {
            UAL,
            owner,
            operation: getOperationStatusObject({ status: 'COMPLETED' }, null),
        };
    }

    /**
     * Retrieves the owner of a specified asset for a given blockchain.
     * @async
     * @param {string} UAL - The Universal Asset Locator of the asset.
     * @param {Object} [options={}] - Optional parameters for blockchain service.
     * @returns {Object} An object containing the UAL, owner and operation status.
     */
    async getOwner(UAL, options = {}) {
        const blockchain = this.inputService.getBlockchain(options);

        this.validationService.validateAssetGetOwner(UAL, blockchain);

        const { tokenId } = resolveUAL(UAL);
        const owner = await this.blockchainService.getAssetOwner(tokenId, blockchain);
        return {
            UAL,
            owner,
            operation: getOperationStatusObject({ data: {}, status: 'COMPLETED' }, null),
        };
    }

    async burn(UAL, options = {}) {
        const blockchain = this.inputService.getBlockchain(options);

        this.validationService.validateAssetBurn(UAL, blockchain);

        const { tokenId } = resolveUAL(UAL);
        await this.blockchainService.burnAsset(tokenId, blockchain);

        return {
            UAL,
            operation: getOperationStatusObject({ status: 'COMPLETED' }, null),
        };
    }

    async extendStoringPeriod(UAL, epochsNumber, options = {}) {
        const blockchain = this.inputService.getBlockchain(options);
        const tokenAmount = this.inputService.getTokenAmount(options);

        const { tokenId } = resolveUAL(UAL);

        let tokenAmountInWei;

        if (tokenAmount != null) {
            tokenAmountInWei = tokenAmount;
        } else {
            const endpoint = this.inputService.getEndpoint(options);
            const port = this.inputService.getPort(options);
            const authToken = this.inputService.getAuthToken(options);
            const hashFunctionId = this.inputService.getHashFunctionId(options);

            const latestFinalizedState = await this.blockchainService.getLatestAssertionId(
                tokenId,
                blockchain,
            );

            const latestFinalizedStateSize = await this.blockchainService.getAssertionSize(
                latestFinalizedState,
                blockchain,
            );

            tokenAmountInWei = await this._getUpdateBidSuggestion(
                UAL,
                blockchain,
                endpoint,
                port,
                authToken,
                latestFinalizedState,
                latestFinalizedStateSize,
                hashFunctionId,
            );

            if (tokenAmountInWei < 0) {
                tokenAmountInWei = 0;
            }
        }

        this.validationService.validateExtendAssetStoringPeriod(
            UAL,
            epochsNumber,
            tokenAmountInWei,
            blockchain,
        );

        await this.blockchainService.extendAssetStoringPeriod(
            tokenId,
            epochsNumber,
            tokenAmountInWei,
            blockchain,
        );

        return {
            UAL,
            operation: getOperationStatusObject({ status: 'COMPLETED' }, null),
        };
    }

    async addTokens(UAL, options = {}) {
        const blockchain = this.inputService.getBlockchain(options);
        const tokenAmount = this.inputService.getTokenAmount(options);

        const { tokenId } = resolveUAL(UAL);

        let tokenAmountInWei;

        if (tokenAmount != null) {
            tokenAmountInWei = tokenAmount;
        } else {
            const endpoint = this.inputService.getEndpoint(options);
            const port = this.inputService.getPort(options);
            const authToken = this.inputService.getAuthToken(options);
            const hashFunctionId = this.inputService.getHashFunctionId(options);

            const latestFinalizedState = await this.blockchainService.getLatestAssertionId(
                tokenId,
                blockchain,
            );

            const latestFinalizedStateSize = await this.blockchainService.getAssertionSize(
                latestFinalizedState,
                blockchain,
            );

            tokenAmountInWei = await this._getUpdateBidSuggestion(
                UAL,
                blockchain,
                endpoint,
                port,
                authToken,
                latestFinalizedState,
                latestFinalizedStateSize,
                hashFunctionId,
            );

            if (tokenAmountInWei <= 0) {
                throw Error(
                    `Token amount is bigger than default suggested amount, please specify exact tokenAmount if you still want to add more tokens!`,
                );
            }
        }

        this.validationService.validateAddTokens(UAL, tokenAmountInWei, blockchain);

        await this.blockchainService.addTokens(tokenId, tokenAmountInWei, blockchain);

        return {
            UAL,
            operation: getOperationStatusObject({ status: 'COMPLETED' }, null),
        };
    }

    async addUpdateTokens(UAL, options = {}) {
        const blockchain = this.inputService.getBlockchain(options);
        const tokenAmount = this.inputService.getTokenAmount(options);

        const { tokenId } = resolveUAL(UAL);

        let tokenAmountInWei;

        if (tokenAmount != null) {
            tokenAmountInWei = tokenAmount;
        } else {
            const endpoint = this.inputService.getEndpoint(options);
            const port = this.inputService.getPort(options);
            const authToken = this.inputService.getAuthToken(options);
            const hashFunctionId = this.inputService.getHashFunctionId(options);

            const unfinalizedState = await this.blockchainService.getUnfinalizedState(
                tokenId,
                blockchain,
            );

            const unfinalizedStateSize = await this.blockchainService.getAssertionSize(
                unfinalizedState,
                blockchain,
            );

            tokenAmountInWei = await this._getUpdateBidSuggestion(
                UAL,
                blockchain,
                endpoint,
                port,
                authToken,
                unfinalizedState,
                unfinalizedStateSize,
                hashFunctionId,
            );
            if (tokenAmountInWei <= 0) {
                throw Error(
                    `Token amount is bigger than default suggested amount, please specify exact tokenAmount if you still want to add more tokens!`,
                );
            }
        }

        this.validationService.validateAddTokens(UAL, tokenAmountInWei, blockchain);

        await this.blockchainService.addUpdateTokens(tokenId, tokenAmountInWei, blockchain);

        return {
            UAL,
            operation: getOperationStatusObject({ status: 'COMPLETED' }, null),
        };
    }

    async _getUpdateBidSuggestion(
        UAL,
        blockchain,
        endpoint,
        port,
        authToken,
        assertionId,
        size,
        hashFunctionId,
    ) {
        const { contract, tokenId } = resolveUAL(UAL);
        const firstAssertionId = await this.blockchainService.getAssertionIdByIndex(
            tokenId,
            0,
            blockchain,
        );

        const keyword = ethers.solidityPacked(['address', 'bytes32'], [contract, firstAssertionId]);

        const agreementId = ethers.sha256(
            ethers.solidityPacked(['address', 'uint256', 'bytes'], [contract, tokenId, keyword]),
        );
        const agreementData = await this.blockchainService.getAgreementData(
            agreementId,
            blockchain,
        );

        const now = await this.blockchainService.getBlockchainTimestamp(blockchain);
        const currentEpoch = Math.floor(
            (now - agreementData.startTime) / agreementData.epochLength,
        );

        const epochsLeft = agreementData.epochsNumber - currentEpoch;

        const bidSuggestion = await this.nodeApiService.getBidSuggestion(
            endpoint,
            port,
            authToken,
            blockchain.name.startsWith('otp') ? 'otp' : blockchain.name,
            epochsLeft,
            size,
            contract,
            assertionId,
            hashFunctionId,
        );

        const tokenAmountInWei =
            BigInt(bidSuggestion) -
            (BigInt(agreementData.tokenAmount) + BigInt(agreementData.updateTokenAmount ?? 0));

        return tokenAmountInWei > 0 ? tokenAmountInWei : 0;
    }
}

module.exports = AssetOperationsManager;<|MERGE_RESOLUTION|>--- conflicted
+++ resolved
@@ -7,11 +7,7 @@
     resolveUAL,
     toNQuads,
     toJSONLD,
-<<<<<<< HEAD
-    sleepForMilliseconds,
-=======
     deriveRepository,
->>>>>>> 1a63805d
 } = require('../services/utilities.js');
 const {
     CONTENT_TYPES,
