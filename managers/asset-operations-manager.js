--- conflicted
+++ resolved
@@ -278,10 +278,7 @@
             }
         }
         triplesArray.splice(left, 0, newTriple);
-<<<<<<< HEAD
-=======
         return left;
->>>>>>> 018caf45
     }
 
     /**
@@ -350,54 +347,6 @@
             dataset = await kcTools.formatDataset(content);
         }
 
-<<<<<<< HEAD
-        if (dataset.private?.length) {
-            dataset.private = kcTools.generateMissingIdsForBlankNodes(dataset.private);
-            const privateTriplesGrouped = kcTools.groupNquadsBySubject(dataset.private, true);
-
-            const privateRoot = kcTools.calculateMerkleRoot(privateTriplesGrouped.flat());
-
-            dataset.public.push(
-                `<${kaTools.generateNamedNode()}> <${PRIVATE_ASSERTION_PREDICATE}> "${privateRoot}" .`,
-            );
-
-            if (dataset.public.length) {
-                dataset.public = kcTools.generateMissingIdsForBlankNodes(dataset.public);
-            }
-            let publicTriplesGrouped = kcTools.groupNquadsBySubject(dataset.public, true);
-
-            const mergedTriples = [];
-            let publicIndex = 0;
-            let privateIndex = 0;
-            const publicLength = publicTriplesGrouped.length;
-            const privateLength = privateTriplesGrouped.length;
-
-            // Merge public and private hashes triples in a single pass
-            while (publicIndex < publicLength && privateIndex < privateLength) {
-                const publicGroup = publicTriplesGrouped[publicIndex];
-                const [publicSubject] = publicGroup[0].split(' ');
-                const [privateSubject] = privateTriplesGrouped[privateIndex][0].split(' ');
-
-                const compare = publicSubject.localeCompare(privateSubject);
-                if (compare < 0) {
-                    // Public subject comes before private subject
-                    mergedTriples.push(publicGroup);
-                    publicIndex++;
-                } else if (compare > 0) {
-                    // Private subject comes before public subject
-                    mergedTriples.push([this.generatePrivateRepresentation(privateSubject)]);
-                    privateIndex++;
-                } else {
-                    // Subjects match, merge triples
-                    this.insertTripleSorted(
-                        publicGroup,
-                        this.generatePrivateRepresentation(privateSubject),
-                    );
-                    mergedTriples.push(publicGroup);
-                    publicIndex++;
-                    privateIndex++;
-                }
-=======
         let publicTriplesGrouped = [];
         let tokensCount = 0;
         if (dataset.public?.length) {
@@ -456,7 +405,6 @@
                 publicTriplesGrouped = kcTools.groupNquadsBySubject(dataset.public, true);
                 tokensCount += publicTriplesGrouped.length;
                 dataset.public = publicTriplesGrouped.flat();
->>>>>>> 018caf45
             }
         } else {
             // There is no public triples
@@ -466,25 +414,6 @@
             dataset.private = privateTriplesGrouped.flat();
             const privateRoot = kcTools.calculateMerkleRoot(dataset.private);
 
-<<<<<<< HEAD
-            // Append any remaining public triples
-            while (publicIndex < publicLength) {
-                mergedTriples.push(...publicTriplesGrouped[publicIndex]);
-                publicIndex++;
-            }
-
-            // Append any remaining private triples
-            while (privateIndex < privateLength) {
-                const [privateSubject] = privateTriplesGrouped[privateIndex][0].split(' ');
-                mergedTriples.push([this.generatePrivateRepresentation(privateSubject)]);
-                privateIndex++;
-            }
-            // Update the public dataset with the merged triples
-            dataset.public = mergedTriples.flat();
-        } else {
-            // If there's no private dataset, ensure public is grouped correctly
-            dataset.public = kcTools.groupNquadsBySubject(dataset.public, true).flat();
-=======
             dataset.public.push(
                 `<${kaTools.generateNamedNode()}> <${PRIVATE_ASSERTION_PREDICATE}> "${privateRoot}" .`,
             );
@@ -509,7 +438,6 @@
             // Count of private tokens + private root
             tokensCount += privateTripleSubjectHashesGroupedWithoutPublicPair.length + 1;
             dataset.public.push(...privateTripleSubjectHashesGroupedWithoutPublicPair);
->>>>>>> 018caf45
         }
 
         const numberOfChunks = kcTools.calculateNumberOfChunks(dataset.public, CHUNK_BYTE_SIZE);
@@ -636,15 +564,9 @@
 
         const UAL = deriveUAL(blockchain.name, contentAssetStorageAddress, knowledgeCollectionId);
 
-<<<<<<< HEAD
-        // TODO: ADD OPTIONAL WAITING FOR FINALITY
-        try {
-            finalityOperationResult = await this.nodeApiService.getOperationResult(
-=======
         let finalityStatusResult = 0;
         if (minimumNumberOfFinalizationConfirmations > 0) {
             finalityStatusResult = await this.nodeApiService.finalityStatus(
->>>>>>> 018caf45
                 endpoint,
                 port,
                 authToken,
