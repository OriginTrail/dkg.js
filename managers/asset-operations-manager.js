--- conflicted
+++ resolved
@@ -11,14 +11,10 @@
     OPERATION_STATUSES,
     ZERO_ADDRESS,
     CHUNK_BYTE_SIZE,
-    PRIVATE_ASSERTION_PREDICATE,
     OPERATION_DELAYS,
-<<<<<<< HEAD
     PRIVATE_RESOURCE_PREDICATE,
     PRIVATE_HASH_SUBJECT_PREFIX,
-=======
     PRIVATE_ASSERTION_PREDICATE,
->>>>>>> 21995608
 } from '../constants.js';
 import emptyHooks from '../util/empty-hooks.js';
 
@@ -267,7 +263,6 @@
             .filter((line) => line !== '');
     }
 
-<<<<<<< HEAD
     insertTripleSorted(triplesArray, newTriple) {
         // Assuming triplesArray is already sorted
         let left = 0;
@@ -283,8 +278,6 @@
         triplesArray.splice(left, 0, newTriple);
     }
 
-=======
->>>>>>> 21995608
     /**
      * Creates a new knowledge collection.
      * @async
@@ -341,11 +334,8 @@
         ) {
             if (content.public) {
                 dataset.public = this.processContent(content.public);
-<<<<<<< HEAD
             } else {
                 dataset.public = [];
-=======
->>>>>>> 21995608
             }
             if (content.private && typeof content.private === 'string') {
                 dataset.private = this.processContent(content.private);
@@ -354,7 +344,6 @@
             dataset = await kcTools.formatDataset(content);
         }
 
-<<<<<<< HEAD
         if (dataset.private?.length) {
             dataset.private = kcTools.generateMissingIdsForBlankNodes(dataset.private);
 
@@ -420,80 +409,6 @@
         } else {
             // If there's no private dataset, ensure public is grouped correctly
             dataset.public = kcTools.groupNquadsBySubject(dataset.public, true).flat();
-=======
-        dataset.public = kcTools.generateMissingIdsForBlankNodes(dataset.public);
-        if (dataset.private) {
-            dataset.private = kcTools.generateMissingIdsForBlankNodes(dataset.private);
-        }
-
-        // Ensure we have a list for private Tripless even if not provided
-        const publicTriplesSortedAndGrouped = kcTools.groupNquadsBySubject(dataset.public, true);
-        const privateTriplesSortedAndGrouped = dataset.private
-            ? kcTools.groupNquadsBySubject(dataset.private, true)
-            : [];
-
-        // A helper function to generate the private merkle root Triples
-        function createPrivateMerkleRootTriple(subject, Tripless) {
-            const merkleRoot = kcTools.calculateMerkleRoot(Tripless);
-            return `${subject} <${PRIVATE_ASSERTION_PREDICATE}> "${merkleRoot}" .`;
-        }
-
-        let publicIndex = 0;
-        let privateIndex = 0;
-
-        while (
-            publicIndex < publicTriplesSortedAndGrouped.length ||
-            privateIndex < privateTriplesSortedAndGrouped.length
-        ) {
-            // If we've exhausted all private Tripless, we're done.
-            if (privateIndex === privateTriplesSortedAndGrouped.length) {
-                break;
-            }
-
-            // If we've exhausted all public Tripless, just append all remaining private Tripless.
-            if (publicIndex === publicTriplesSortedAndGrouped.length) {
-                const [privateSubject] = privateTriplesSortedAndGrouped[privateIndex][0].split(' ');
-                const privateMerkleRootTriple = createPrivateMerkleRootTriple(
-                    privateSubject,
-                    privateTriplesSortedAndGrouped[privateIndex],
-                );
-                publicTriplesSortedAndGrouped.push([privateMerkleRootTriple]);
-                privateIndex += 1;
-                continue;
-            }
-
-            const [publicSubject] = publicTriplesSortedAndGrouped[publicIndex][0].split(' ');
-            const [privateSubject] = privateTriplesSortedAndGrouped[privateIndex][0].split(' ');
-            const compare = publicSubject.localeCompare(privateSubject);
-
-            if (compare < 0) {
-                // The public subject comes before the private one, move forward in public
-                publicIndex += 1;
-            } else if (compare > 0) {
-                // The private subject comes before the public one, insert new Tripless array in public
-                const privateMerkleRootTriple = createPrivateMerkleRootTriple(
-                    privateSubject,
-                    privateTriplesSortedAndGrouped[privateIndex],
-                );
-                publicTriplesSortedAndGrouped.splice(publicIndex, 0, [privateMerkleRootTriple]);
-                publicIndex += 1;
-                privateIndex += 1;
-            } else {
-                // Subjects match, append private merkle root to the existing public Triples array
-                const privateMerkleRootTriple = createPrivateMerkleRootTriple(
-                    privateSubject,
-                    privateTriplesSortedAndGrouped[privateIndex],
-                );
-                publicTriplesSortedAndGrouped[publicIndex].push(privateMerkleRootTriple);
-                publicIndex += 1;
-                privateIndex += 1;
-            }
-        }
-
-        dataset.public = publicTriplesSortedAndGrouped.flat();
-        if (dataset.private) {
-            dataset.private = privateTriplesSortedAndGrouped.flat();
->>>>>>> 21995608
         }
 
         const numberOfChunks = kcTools.calculateNumberOfChunks(dataset.public, CHUNK_BYTE_SIZE);
