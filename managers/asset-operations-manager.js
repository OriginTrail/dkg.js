const { assertionMetadata, calculateRoot, formatGraph } = require('assertion-tools');
const { ethers, ZeroHash } = require('ethers');
const {
    deriveUAL,
    getOperationStatusObject,
    resolveUAL,
    toNQuads,
    toJSONLD,
    sleepForMilliseconds,
} = require('../services/utilities.js');
const {
    ASSET_STATES,
    CONTENT_TYPES,
    OPERATIONS,
    OPERATIONS_STEP_STATUS,
    GET_OUTPUT_FORMATS,
    OPERATION_STATUSES,
    DEFAULT_GET_LOCAL_STORE_RESULT_FREQUENCY,
    PRIVATE_ASSERTION_PREDICATE,
    STORE_TYPES,
    QUERY_TYPES,
    OT_NODE_TRIPLE_STORE_REPOSITORIES,
    ZERO_ADDRESS,
} = require('../constants.js');
const emptyHooks = require('../util/empty-hooks');

class AssetOperationsManager {
    constructor(services) {
        this.nodeApiService = services.nodeApiService;
        this.validationService = services.validationService;
        this.blockchainService = services.blockchainService;
        this.inputService = services.inputService;
    }

    /**
     * Checks if given UAL is valid.
     * @async
     * @param {string} UAL - Universal Asset Locator.
     * @param {Object} [options={}] - Additional options - currently only blockchain option expected.
     * @returns {boolean} UAL have passed validation.
     * @throws {Error} Throws an error if UAL validation fails.
     * @example did:dkg:otp:2043/0x5cac41237127f94c2d21dae0b14bfefa99880630/1985318
     */
    async isValidUAL(UAL, options = {}) {
        if (typeof UAL !== 'string' || UAL.trim() === '') {
            throw new Error('UAL must be a non-empty string.');
        }

        const blockchain = this.inputService.getBlockchain(options);
        this.validationService.validateIsValidUAL(blockchain);

        const parts = UAL.split('/');
        if (parts.length !== 3) {
            throw new Error('UAL format is incorrect.');
        }

        const prefixes = parts[0].split(':');
        if (prefixes.length !== 3 && prefixes.length !== 4) {
            throw new Error('Prefix format in UAL is incorrect.');
        }

        if (prefixes[0] !== 'did') {
            throw new Error(`Invalid DID prefix. Expected: 'did'. Received: '${prefixes[0]}'.`);
        }

        if (prefixes[1] !== 'dkg') {
            throw new Error(`Invalid DKG prefix. Expected: 'dkg'. Received: '${prefixes[1]}'.`);
        }

        if (prefixes[2] !== blockchain.name.split(':')[0]) {
            throw new Error(
                `Invalid blockchain name in the UAL prefix. Expected: '${
                    blockchain.name.split(':')[0]
                }'. Received: '${prefixes[2]}'.`,
            );
        }

        if (prefixes.length === 4) {
            const chainId = await this.blockchainService.getChainId(blockchain);
            if (Number(prefixes[3]) !== chainId) {
                throw new Error(
                    `Chain ID in UAL does not match the blockchain. Expected: '${chainId}'. Received: '${prefixes[3]}'.`,
                );
            }
        }

        const contractAddress = await this.blockchainService.getContractAddress(
            'ContentAssetStorage',
            blockchain,
        );
        if (parts[1].toLowerCase() !== contractAddress.toLowerCase()) {
            throw new Error(
                `Contract address in UAL does not match. Expected: '${contractAddress}'. Received: '${parts[1]}'.`,
            );
        }

        try {
            const owner = await this.blockchainService.getAssetOwner(parts[2], blockchain);
            if (!owner || owner === ZERO_ADDRESS) {
                throw new Error('Token does not exist or has no owner.');
            }
            return true;
        } catch (error) {
            throw new Error(`Error fetching asset owner: ${error.message}`);
        }
    }

    /**
     * Sets allowance to a given quantity of tokens.
     * @async
     * @param {BigInt} tokenAmount - The amount of tokens (Wei) to set the allowance.
     * @param {Object} [options={}] - Additional options for increasing allowance - currently only blockchain option expected.
     * @returns {Object} Object containing hash of blockchain transaction and status.
     */
    async setAllowance(tokenAmount, options = {}) {
        const blockchain = this.inputService.getBlockchain(options);

        this.validationService.validateSetAllowance(blockchain);

        const serviceAgreementV1Address = await this.blockchainService.getContractAddress(
            'ServiceAgreementV1',
            blockchain,
        );

        const currentAllowance = BigInt(
            await this.blockchainService.callContractFunction(
                'Token',
                'allowance',
                [blockchain.publicKey, serviceAgreementV1Address],
                blockchain,
            ),
        );

        const allowanceDifference = tokenAmount - currentAllowance;

        let receipt;
        if (allowanceDifference > 0) {
            receipt = await this.blockchainService.executeContractFunction(
                'Token',
                'increaseAllowance',
                [serviceAgreementV1Address, allowanceDifference],
                blockchain,
            );
        } else if (allowanceDifference < 0) {
            receipt = await this.blockchainService.executeContractFunction(
                'Token',
                'decreaseAllowance',
                [serviceAgreementV1Address, -allowanceDifference],
                blockchain,
            );
        }

<<<<<<< HEAD
        return {
            operation: receipt,
            transactionHash: receipt.transactionHash,
            status: receipt.status,
        };
=======
        if (receipt) {
            return {
                transactionHash: receipt.transactionHash,
                status: receipt.status,
            };
        }

        return { status: 'Skipped: Allowance is already equal to the requested amount.' };
>>>>>>> b1b46f52
    }

    /**
     * Increases allowance for a set quantity of tokens.
     * @async
     * @param {BigInt} tokenAmount - The amount of tokens (Wei) to increase the allowance for.
     * @param {Object} [options={}] - Additional options for increasing allowance - currently only blockchain option expected.
     * @returns {Object} Object containing hash of blockchain transaction and status.
     */
    async increaseAllowance(tokenAmount, options = {}) {
        const blockchain = this.inputService.getBlockchain(options);

        this.validationService.validateIncreaseAllowance(blockchain);

        const serviceAgreementV1Address = await this.blockchainService.getContractAddress(
            'ServiceAgreementV1',
            blockchain,
        );

        const receipt = await this.blockchainService.executeContractFunction(
            'Token',
            'increaseAllowance',
            [serviceAgreementV1Address, tokenAmount],
            blockchain,
        );

        return {
            operation: receipt,
            transactionHash: receipt.transactionHash,
            status: receipt.status,
        };
    }

    /**
     * Decreases allowance for a set quantity of tokens.
     * @async
     * @param {BigInt} tokenAmount - The amount of tokens (Wei) to decrease the allowance for.
     * @param {Object} [options={}] - Additional options for decreasing allowance - currently only blockchain option expected.
     * @returns {Object} Object containing hash of blockchain transaction and status.
     */
    async decreaseAllowance(tokenAmount, options = {}) {
        const blockchain = this.inputService.getBlockchain(options);

        this.validationService.validateDecreaseAllowance(blockchain);

        const serviceAgreementV1Address = await this.blockchainService.getContractAddress(
            'ServiceAgreementV1',
            blockchain,
        );

        const allowance = await this.blockchainService.callContractFunction(
            'Token',
            'allowance',
            [blockchain.publicKey, serviceAgreementV1Address],
            blockchain,
        );

        const receipt = await this.blockchainService.executeContractFunction(
            'Token',
            'decreaseAllowance',
            [
                serviceAgreementV1Address,
                BigInt(tokenAmount) > BigInt(allowance) ? allowance : tokenAmount,
            ], // So Error 'ERC20: decreased allowance below zero' is not emitted
            blockchain,
        );

        return {
            operation: receipt,
            transactionHash: receipt.transactionHash,
            status: receipt.status,
        };
    }

    /**
     * Gets current allowance in Wei.
     * @async
     * @param {Object} [options={}] - Additional options for decreasing allowance - currently only blockchain option expected.
     * @returns {BigInt} Current allowance (Wei).
     */
    async getCurrentAllowance(options = {}) {
        const blockchain = this.inputService.getBlockchain(options);

        const serviceAgreementV1Address = await this.blockchainService.getContractAddress(
            'ServiceAgreementV1',
            blockchain,
        );

        const allowance = await this.blockchainService.callContractFunction(
            'Token',
            'allowance',
            [blockchain.publicKey, serviceAgreementV1Address],
            blockchain,
        );

        return BigInt(allowance);
    }

    /**
     * Creates a new asset.
     * @async
     * @param {Object} content - The content of the asset to be created, contains public, private or both keys.
     * @param {Object} [options={}] - Additional options for asset creation.
     * @param {Object} [stepHooks=emptyHooks] - Hooks to execute during asset creation.
     * @returns {Object} Object containing UAL, publicAssertionId and operation status.
     */
    async create(content, options = {}, stepHooks = emptyHooks) {
        this.validationService.validateObjectType(content);
        let jsonContent = {};

        // for backwards compatibility
        if (!content.public && !content.private) {
            jsonContent.public = content;
        } else {
            jsonContent = content;
        }

        const {
            blockchain,
            endpoint,
            port,
            maxNumberOfRetries,
            frequency,
            epochsNum,
            hashFunctionId,
            scoreFunctionId,
            immutable,
            tokenAmount,
            authToken,
            paranetUAL,
        } = this.inputService.getAssetCreateArguments(options);

        this.validationService.validateAssetCreate(
            jsonContent,
            blockchain,
            endpoint,
            port,
            maxNumberOfRetries,
            frequency,
            epochsNum,
            hashFunctionId,
            scoreFunctionId,
            immutable,
            tokenAmount,
            authToken,
            paranetUAL,
        );

        const { public: publicAssertion, private: privateAssertion } = await formatGraph(
            jsonContent,
        );
        const publicAssertionSizeInBytes =
            assertionMetadata.getAssertionSizeInBytes(publicAssertion);

        this.validationService.validateAssertionSizeInBytes(
            publicAssertionSizeInBytes +
                (privateAssertion === undefined
                    ? 0
                    : assertionMetadata.getAssertionSizeInBytes(privateAssertion)),
        );
        const publicAssertionId = calculateRoot(publicAssertion);

        const contentAssetStorageAddress = await this.blockchainService.getContractAddress(
            'ContentAssetStorage',
            blockchain,
        );

        const tokenAmountInWei =
            tokenAmount ??
            (await this.nodeApiService.getBidSuggestion(
                endpoint,
                port,
                authToken,
                blockchain.name,
                epochsNum,
                publicAssertionSizeInBytes,
                contentAssetStorageAddress,
                publicAssertionId,
                hashFunctionId,
            ));

        let tokenId;
        let receipt;
        if (paranetUAL == null) {
            ({tokenId, receipt} = await this.blockchainService.createAsset(
                {
                    publicAssertionId,
                    assertionSize: publicAssertionSizeInBytes,
                    triplesNumber: assertionMetadata.getAssertionTriplesNumber(publicAssertion),
                    chunksNumber: assertionMetadata.getAssertionChunksNumber(publicAssertion),
                    epochsNum,
                    tokenAmount: tokenAmountInWei,
                    scoreFunctionId: scoreFunctionId ?? 1,
                    immutable_: immutable,
                },
                null,
                null,
                blockchain,
                stepHooks,
            ));
        } else {
            const { contract: paranetKaContract, tokenId: paranetTokenId } = resolveUAL(paranetUAL);
            ({tokenId, receipt} = await this.blockchainService.createAsset(
                {
                    publicAssertionId,
                    assertionSize: publicAssertionSizeInBytes,
                    triplesNumber: assertionMetadata.getAssertionTriplesNumber(publicAssertion),
                    chunksNumber: assertionMetadata.getAssertionChunksNumber(publicAssertion),
                    epochsNum,
                    tokenAmount: tokenAmountInWei,
                    scoreFunctionId: scoreFunctionId ?? 1,
                    immutable_: immutable,
                },
                paranetKaContract,
                paranetTokenId,
                blockchain,
                stepHooks,
            ));
        }

        const resolvedUAL = {
            blockchain: blockchain.name,
            contract: contentAssetStorageAddress,
            tokenId,
        };
        const assertions = [
            {
                ...resolvedUAL,
                assertionId: publicAssertionId,
                assertion: publicAssertion,
                storeType: STORE_TYPES.TRIPLE,
            },
        ];
        if (privateAssertion?.length) {
            assertions.push({
                ...resolvedUAL,
                assertionId: calculateRoot(privateAssertion),
                assertion: privateAssertion,
                storeType: STORE_TYPES.TRIPLE,
            });
        }

        const UAL = deriveUAL(blockchain.name, contentAssetStorageAddress, tokenId);

        let publishOperationId = await this.nodeApiService.publish(
            endpoint,
            port,
            authToken,
            publicAssertionId,
            publicAssertion,
            blockchain.name,
            contentAssetStorageAddress,
            tokenId,
            hashFunctionId,
        );

        let publishOperationResult = await this.nodeApiService.getOperationResult(
            endpoint,
            port,
            authToken,
            OPERATIONS.PUBLISH,
            maxNumberOfRetries,
            frequency,
            publishOperationId,
        );

        if (publishOperationResult.status === OPERATION_STATUSES.FAILED) {
            return {
                UAL,
                assertionId: publicAssertionId,
                operation: getOperationStatusObject(publishOperationResult, publishOperationId),
            };
        }

        let localStoreOperationId = await this.nodeApiService.localStore(
            endpoint,
            port,
            authToken,
            assertions,
        );

        let localStoreOperationResult = await this.nodeApiService.getOperationResult(
            endpoint,
            port,
            authToken,
            OPERATIONS.LOCAL_STORE,
            maxNumberOfRetries,
            DEFAULT_GET_LOCAL_STORE_RESULT_FREQUENCY,
            localStoreOperationId,
        );

        stepHooks.afterHook({
            status: OPERATIONS_STEP_STATUS.CREATE_ASSET_COMPLETED,
            data: {
                localStoreOperationId,
                localStoreOperationResult,
            },
        });

        return {
            UAL,
            publicAssertionId,
            operation: {
                mintKnowledgeAsset: receipt,
                publish: getOperationStatusObject(publishOperationResult, publishOperationId),
                localStore: getOperationStatusObject(
                    localStoreOperationResult,
                    localStoreOperationId,
                ),
            },
        };
    }

    /**
     * Retrieves a public or private assertion for a given UAL.
     * @async
     * @param {string} UAL - The Universal Asset Locator
     * @param {Object} [options={}] - Optional parameters for the asset get operation.
     * @param {string} [options.state] - The state or state index of the asset, "latest", "finalized", numerical, hash.
     * @param {string} [options.contentType] - The type of content to retrieve, either "public", "private" or "all".
     * @param {boolean} [options.validate] - Whether to validate the retrieved assertion.
     * @param {string} [options.outputFormat] - The format of the retrieved assertion output, either "n-quads" or "json-ld".
     * @returns {Object} - The result of the asset get operation.
     */
    async get(UAL, options = {}) {
        const {
            blockchain,
            endpoint,
            port,
            maxNumberOfRetries,
            frequency,
            state,
            contentType,
            validate,
            outputFormat,
            authToken,
            hashFunctionId,
        } = this.inputService.getAssetGetArguments(options);

        this.validationService.validateAssetGet(
            UAL,
            blockchain,
            endpoint,
            port,
            maxNumberOfRetries,
            frequency,
            state,
            contentType,
            hashFunctionId,
            validate,
            outputFormat,
            authToken,
        );

        const { tokenId } = resolveUAL(UAL);

        let publicAssertionId;
        let stateFinalized = false;
        if (state === ASSET_STATES.LATEST) {
            const unfinalizedState = await this.blockchainService.getUnfinalizedState(
                tokenId,
                blockchain,
            );

            if (unfinalizedState != null && unfinalizedState !== ZeroHash) {
                publicAssertionId = unfinalizedState;
                stateFinalized = false;
            }
        }

        let assertionIds = [];
        const isEnumState = Object.values(ASSET_STATES).includes(state);
        if (!publicAssertionId) {
            assertionIds = await this.blockchainService.getAssertionIds(tokenId, blockchain);

            if (isEnumState) {
                publicAssertionId = assertionIds[assertionIds.length - 1];
                stateFinalized = true;
            } else if (typeof state === 'number') {
                if (state >= assertionIds.length) {
                    throw new Error('State index is out of range.');
                }

                publicAssertionId = assertionIds[state];

                if (state === assertionIds.length - 1) stateFinalized = true;
            } else if (assertionIds.includes(state)) {
                publicAssertionId = state;

                if (state === assertionIds[assertionIds.length - 1]) stateFinalized = true;
            } else if (/^0x[a-fA-F0-9]{64}$/.test(state)) {
                const unfinalizedState = await this.blockchainService.getUnfinalizedState(
                    tokenId,
                    blockchain,
                );

                if (
                    unfinalizedState != null &&
                    unfinalizedState !== ZeroHash &&
                    state === unfinalizedState
                ) {
                    publicAssertionId = unfinalizedState;
                    stateFinalized = false;
                } else {
                    throw new Error("Given state hash isn't a part of the Knowledge Asset.");
                }
            } else {
                throw new Error('Incorrect state option.');
            }
        }

        const getPublicOperationId = await this.nodeApiService.get(
            endpoint,
            port,
            authToken,
            UAL,
            isEnumState ? state : publicAssertionId,
            hashFunctionId,
        );

        const getPublicOperationResult = await this.nodeApiService.getOperationResult(
            endpoint,
            port,
            authToken,
            OPERATIONS.GET,
            maxNumberOfRetries,
            frequency,
            getPublicOperationId,
        );

        if (!getPublicOperationResult.data.assertion) {
            if (getPublicOperationResult.status !== 'FAILED') {
                getPublicOperationResult.data = {
                    errorType: 'DKG_CLIENT_ERROR',
                    errorMessage: 'Unable to find assertion on the network!',
                };
                getPublicOperationResult.status = 'FAILED';
            }

            return {
                operation: {
                    publicGet: getOperationStatusObject(
                        getPublicOperationResult,
                        getPublicOperationId,
                    ),
                },
            };
        }

        const publicAssertion = getPublicOperationResult.data.assertion;

        if (validate === true && calculateRoot(publicAssertion) !== publicAssertionId) {
            getPublicOperationResult.data = {
                errorType: 'DKG_CLIENT_ERROR',
                errorMessage: "Calculated root hashes don't match!",
            };
        }

        let result = { operation: {} };
        if (contentType !== CONTENT_TYPES.PRIVATE) {
            let formattedPublicAssertion = publicAssertion;
            try {
                if (outputFormat !== GET_OUTPUT_FORMATS.N_QUADS) {
                    formattedPublicAssertion = await toJSONLD(publicAssertion.join('\n'));
                } else {
                    formattedPublicAssertion = publicAssertion.join('\n');
                }
            } catch (error) {
                getPublicOperationResult.data = {
                    errorType: 'DKG_CLIENT_ERROR',
                    errorMessage: error.message,
                };
            }

            if (contentType === CONTENT_TYPES.PUBLIC) {
                result = {
                    ...result,
                    assertion: formattedPublicAssertion,
                    assertionId: publicAssertionId,
                };
            } else {
                result.public = {
                    assertion: formattedPublicAssertion,
                    assertionId: publicAssertionId,
                };
            }

            result.operation.publicGet = getOperationStatusObject(
                getPublicOperationResult,
                getPublicOperationId,
            );
        }

        if (contentType !== CONTENT_TYPES.PUBLIC) {
            const filteredTriples = publicAssertion.filter((element) =>
                element.includes(PRIVATE_ASSERTION_PREDICATE),
            );
            const privateAssertionLinkTriple = filteredTriples.length > 0 ? filteredTriples[0] : null;

            let queryPrivateOperationId;
            let queryPrivateOperationResult = {};
            if (privateAssertionLinkTriple) {
                const privateAssertionId = privateAssertionLinkTriple.match(/"(.*?)"/)[1];
                let privateAssertion;
                if (getPublicOperationResult?.data?.privateAssertion?.length)
                    privateAssertion = getPublicOperationResult.data.privateAssertion;
                else {
                    const queryString = `
                    CONSTRUCT { ?s ?p ?o }
                    WHERE {
                        {
                            GRAPH <assertion:${privateAssertionId}>
                            {
                                ?s ?p ?o .
                            }
                        }
                    }`;

                    queryPrivateOperationId = await this.nodeApiService.query(
                        endpoint,
                        port,
                        authToken,
                        queryString,
                        QUERY_TYPES.CONSTRUCT,
                        stateFinalized
                            ? OT_NODE_TRIPLE_STORE_REPOSITORIES.PRIVATE_CURRENT
                            : OT_NODE_TRIPLE_STORE_REPOSITORIES.PRIVATE_HISTORY,
                    );

                    queryPrivateOperationResult = await this.nodeApiService.getOperationResult(
                        endpoint,
                        port,
                        authToken,
                        OPERATIONS.QUERY,
                        maxNumberOfRetries,
                        frequency,
                        queryPrivateOperationId,
                    );

                    const privateAssertionNQuads = queryPrivateOperationResult.data;

                    privateAssertion = await toNQuads(
                        privateAssertionNQuads,
                        'application/n-quads',
                    );
                }

                let formattedPrivateAssertion;
                if (
                    privateAssertion.length &&
                    validate === true &&
                    calculateRoot(privateAssertion) !== privateAssertionId
                ) {
                    queryPrivateOperationResult.data = {
                        errorType: 'DKG_CLIENT_ERROR',
                        errorMessage: "Calculated root hashes don't match!",
                    };
                }

                try {
                    if (outputFormat !== GET_OUTPUT_FORMATS.N_QUADS) {
                        formattedPrivateAssertion = await toJSONLD(privateAssertion.join('\n'));
                    } else {
                        formattedPrivateAssertion = privateAssertion.join('\n');
                    }
                } catch (error) {
                    queryPrivateOperationResult.data = {
                        errorType: 'DKG_CLIENT_ERROR',
                        errorMessage: error.message,
                    };
                }

                if (contentType === CONTENT_TYPES.PRIVATE) {
                    result = {
                        ...result,
                        assertion: formattedPrivateAssertion,
                        assertionId: privateAssertionId,
                    };
                } else {
                    result.private = {
                        assertion: formattedPrivateAssertion,
                        assertionId: privateAssertionId,
                    };
                }
                if (queryPrivateOperationId) {
                    result.operation.queryPrivate = getOperationStatusObject(
                        queryPrivateOperationResult,
                        queryPrivateOperationId,
                    );
                }
            }
        }

        return result;
    }

    /**
     * Updates an existing asset.
     * @async
     * @param {string} UAL - The Universal Asset Locator
     * @param {Object} content - The content of the asset to be updated.
     * @param {Object} [options={}] - Additional options for asset update.
     * @returns {Object} Object containing UAL, publicAssertionId and operation status.
     */
    async update(UAL, content, options = {}) {
        this.validationService.validateObjectType(content);
        const jsonContent = content;

        const {
            blockchain,
            endpoint,
            port,
            maxNumberOfRetries,
            frequency,
            hashFunctionId,
            scoreFunctionId,
            tokenAmount,
            authToken,
        } = this.inputService.getAssetUpdateArguments(options);

        this.validationService.validateAssetUpdate(
            jsonContent,
            blockchain,
            endpoint,
            port,
            maxNumberOfRetries,
            frequency,
            hashFunctionId,
            scoreFunctionId,
            tokenAmount,
            authToken,
        );

        const { tokenId } = resolveUAL(UAL);

        const { public: publicAssertion, private: privateAssertion } = await formatGraph(
            jsonContent,
        );
        const publicAssertionSizeInBytes =
            assertionMetadata.getAssertionSizeInBytes(publicAssertion);

        this.validationService.validateAssertionSizeInBytes(
            publicAssertionSizeInBytes +
                (privateAssertion === undefined
                    ? 0
                    : assertionMetadata.getAssertionSizeInBytes(privateAssertion)),
        );
        const publicAssertionId = calculateRoot(publicAssertion);

        const contentAssetStorageAddress = await this.blockchainService.getContractAddress(
            'ContentAssetStorage',
            blockchain,
        );

        let tokenAmountInWei;

        if (tokenAmount != null) {
            tokenAmountInWei = tokenAmount;
        } else {
            tokenAmountInWei = await this._getUpdateBidSuggestion(
                UAL,
                blockchain,
                endpoint,
                port,
                authToken,
                publicAssertionId,
                publicAssertionSizeInBytes,
                hashFunctionId,
            );
        }

        let receipt = await this.blockchainService.updateAsset(
            tokenId,
            publicAssertionId,
            publicAssertionSizeInBytes,
            assertionMetadata.getAssertionTriplesNumber(publicAssertion),
            assertionMetadata.getAssertionChunksNumber(publicAssertion),
            tokenAmountInWei,
            blockchain,
        );

        const resolvedUAL = {
            blockchain: blockchain.name,
            contract: contentAssetStorageAddress,
            tokenId,
        };

        const assertions = [
            {
                ...resolvedUAL,
                assertionId: publicAssertionId,
                assertion: publicAssertion,
                storeType: STORE_TYPES.PENDING,
            },
        ];

        if (privateAssertion?.length) {
            assertions.push({
                ...resolvedUAL,
                assertionId: calculateRoot(privateAssertion),
                assertion: privateAssertion,
                storeType: STORE_TYPES.PENDING,
            });
        }

        let localStoreOperationId = await this.nodeApiService.localStore(
            endpoint,
            port,
            authToken,
            assertions,
        );

        let localStoreOperationResult = await this.nodeApiService.getOperationResult(
            endpoint,
            port,
            authToken,
            OPERATIONS.LOCAL_STORE,
            maxNumberOfRetries,
            DEFAULT_GET_LOCAL_STORE_RESULT_FREQUENCY,
            localStoreOperationId,
        );

        if (localStoreOperationResult.status === OPERATION_STATUSES.FAILED) {
            return {
                UAL,
                assertionId: publicAssertionId,
                operation: getOperationStatusObject(
                    localStoreOperationResult,
                    localStoreOperationId,
                ),
            };
        }

        let updateOperationId = await this.nodeApiService.update(
            endpoint,
            port,
            authToken,
            publicAssertionId,
            publicAssertion,
            blockchain.name,
            contentAssetStorageAddress,
            tokenId,
            hashFunctionId,
        );
        let updateOperationResult = await this.nodeApiService.getOperationResult(
            endpoint,
            port,
            authToken,
            OPERATIONS.UPDATE,
            maxNumberOfRetries,
            frequency,
            updateOperationId,
        );
        return {
            UAL,
            publicAssertionId,
            operation: {
                updateKnowledgeAsset: receipt,
                localStore: getOperationStatusObject(localStoreOperationResult, updateOperationId),
                update: getOperationStatusObject(updateOperationResult, localStoreOperationId),
            },
        };
    }

    /**
     * Wait for the finalization of an asset update operation.
     * @async
     * @param {string} UAL - The Universal Asset Locator of the asset.
     * @param {Object} [options={}] - Optional parameters for waiting.
     * @param {string} [options.blockchain] - The blockchain to monitor the update on.
     * @param {number} [options.frequency] - The polling frequency in seconds.
     * @param {number} [options.maxNumberOfRetries] - The maximum number of retries before giving up.
     * @returns {Object} - An object containing the UAL and operation status.
     */
    async waitFinalization(UAL, options = {}) {
        const blockchain = this.inputService.getBlockchain(options);
        const frequency = this.inputService.getFrequency(options);
        const maxNumberOfRetries = this.inputService.getMaxNumberOfRetries(options);

        this.validationService.validateWaitAssetUpdateFinalization(
            UAL,
            blockchain,
            frequency,
            maxNumberOfRetries,
        );

        const { tokenId } = resolveUAL(UAL);
        const response = {
            status: OPERATION_STATUSES.PENDING,
        };
        let pendingUpdate = true;
        let retries = 0;
        do {
            if (retries > maxNumberOfRetries) {
                response.data = {
                    ...response.data,
                    data: {
                        errorType: 'DKG_CLIENT_ERROR',
                        errorMessage: 'Unable to get results. Max number of retries reached.',
                    },
                };
                break;
            }
            retries += 1;
            // eslint-disable-next-line no-await-in-loop
            await sleepForMilliseconds(frequency * 1000);
            // eslint-disable-next-line no-await-in-loop
            pendingUpdate = await this.blockchainService.hasPendingUpdate(tokenId, blockchain);
        } while (pendingUpdate);
        if (pendingUpdate) {
            response.status = OPERATION_STATUSES.PENDING;
        } else {
            response.status = OPERATION_STATUSES.COMPLETED;
        }

        return {
            UAL,
            operation: getOperationStatusObject(
                { data: response.data, status: response.status },
                null,
            ),
        };
    }

    /**
     * Cancel a previously initiated update operation for an asset.
     * @async
     * @param {string} UAL - The Universal Asset Locator of the asset.
     * @param {Object} [options={}] - Optional parameters for blockchain service.
     * @returns {Object} - An object containing the UAL and operation status.
     */
    async cancelUpdate(UAL, options = {}) {
        const blockchain = this.inputService.getBlockchain(options);

        this.validationService.validateAssetUpdateCancel(UAL, blockchain);

        const { tokenId } = resolveUAL(UAL);
        let receipt = await this.blockchainService.cancelAssetUpdate(tokenId, blockchain);

        return {
            UAL,
            operation: receipt,
        };
    }

    /**
     * Transfer an asset to a new owner on a specified blockchain.
     * @async
     * @param {string} UAL - The Universal Asset Locator of the asset to be transferred.
     * @param {string} newOwner - The address of the new owner.
     * @param {Object} [options={}] - Additional options for asset transfer.
     * @returns {Object} Object containing UAL, owner's address and operation status.
     */
    async transfer(UAL, newOwner, options = {}) {
        const blockchain = this.inputService.getBlockchain(options);

        this.validationService.validateAssetTransfer(UAL, newOwner, blockchain);

        const { tokenId } = resolveUAL(UAL);
        let receipt = await this.blockchainService.transferAsset(tokenId, newOwner, blockchain);
        const owner = await this.blockchainService.getAssetOwner(tokenId, blockchain);
        return {
            UAL,
            owner,
            operation: receipt,
        };
    }

    /**
     * Retrieves the owner of a specified asset for a given blockchain.
     * @async
     * @param {string} UAL - The Universal Asset Locator of the asset.
     * @param {Object} [options={}] - Optional parameters for blockchain service.
     * @returns {Object} An object containing the UAL, owner and operation status.
     */
    async getOwner(UAL, options = {}) {
        const blockchain = this.inputService.getBlockchain(options);

        this.validationService.validateAssetGetOwner(UAL, blockchain);

        const { tokenId } = resolveUAL(UAL);
        const owner = await this.blockchainService.getAssetOwner(tokenId, blockchain);
        return {
            UAL,
            owner,
            operation: getOperationStatusObject({ data: {}, status: 'COMPLETED' }, null),
        };
    }

    /**
     * Retrieves the issuer of a specified asset for a specified state index and a given blockchain.
     * @async
     * @param {string} UAL - The Universal Asset Locator of the asset.
     * @param {string} stateIndex - The state index of the assertion we want to get issuer of.
     * @param {Object} [options={}] - Optional parameters for blockchain service.
     * @returns {Object} An object containing the UAL, issuer and operation status.
     */
    async getStateIssuer(UAL, stateIndex, options = {}) {
        const blockchain = this.inputService.getBlockchain(options);
        this.validationService.validateAssetGetStateIssuer(UAL, stateIndex, blockchain);

        const { tokenId } = resolveUAL(UAL);

        const state = await this.blockchainService.getAssertionIdByIndex(
            tokenId,
            stateIndex,
            blockchain,
        );

        const issuer = await this.blockchainService.getAssertionIssuer(
            tokenId,
            state,
            stateIndex,
            blockchain,
        );
        return {
            UAL,
            issuer,
            state,
            operation: getOperationStatusObject({ data: {}, status: 'COMPLETED' }, null),
        };
    }

    /**
     * Retrieves the latest issuer of a specified asset and a given blockchain.
     * @async
     * @param {string} UAL - The Universal Asset Locator of the asset.
     * @param {Object} [options={}] - Optional parameters for blockchain service.
     * @returns {Object} An object containing the UAL, issuer and operation status.
     */
    async getLatestStateIssuer(UAL, options = {}) {
        const blockchain = this.inputService.getBlockchain(options);
        this.validationService.validateAssetGetLatestStateIssuer(UAL, blockchain);

        const { tokenId } = resolveUAL(UAL);

        const states = await this.blockchainService.getAssertionIds(tokenId, blockchain);

        const latestStateIndex = states.length - 1;

        const latestState = states[latestStateIndex];

        const issuer = await this.blockchainService.getAssertionIssuer(
            tokenId,
            latestState,
            latestStateIndex,
            blockchain,
        );
        return {
            UAL,
            issuer,
            latestState,
            operation: getOperationStatusObject({ data: {}, status: 'COMPLETED' }, null),
        };
    }

    /**
     * Retrieves all assertion ids for a specified asset and a given blockchain.
     * @async
     * @param {string} UAL - The Universal Asset Locator of the asset.
     * @param {Object} [options={}] - Optional parameters for blockchain service.
     * @returns {Object} An object containing the UAL, issuer and operation status.
     */
    async getStates(UAL, options = {}) {
        const blockchain = this.inputService.getBlockchain(options);
        this.validationService.validateAssetGetStates(UAL, blockchain);

        const { tokenId } = resolveUAL(UAL);

        const states = await this.blockchainService.getAssertionIds(tokenId, blockchain);

        return {
            UAL,
            states,
            operation: getOperationStatusObject({ data: {}, status: 'COMPLETED' }, null),
        };
    }

    /**
     * Burn an asset on a specified blockchain.
     * @async
     * @param {string} UAL - The Universal Asset Locator of the asset.
     * @param {Object} [options={}] - Optional parameters for blockchain service.
     * @returns {Object} An object containing the UAL and operation status.
     */
    async burn(UAL, options = {}) {
        const blockchain = this.inputService.getBlockchain(options);

        this.validationService.validateAssetBurn(UAL, blockchain);

        const { tokenId } = resolveUAL(UAL);
        let receipt = await this.blockchainService.burnAsset(tokenId, blockchain);
        return {
            UAL,
            operation: receipt,
        };
    }

    /**
     * Extend the storing period of an asset on a specified blockchain.
     * @async
     * @param {string} UAL - The Universal Asset Locator of the asset.
     * @param {number} epochsNumber - Nmber of epochs for the extension.
     * @param {Object} [options={}] - Additional options for asset storing period extension.
     * @returns {Object} An object containing the UAL and operation status.
     */
    async extendStoringPeriod(UAL, epochsNumber, options = {}) {
        const blockchain = this.inputService.getBlockchain(options);
        const tokenAmount = this.inputService.getTokenAmount(options);

        this.validationService.validateExtendAssetStoringPeriod(
            UAL,
            epochsNumber,
            tokenAmount,
            blockchain,
        );

        const { tokenId, contract } = resolveUAL(UAL);

        let tokenAmountInWei;

        if (tokenAmount != null) {
            tokenAmountInWei = tokenAmount;
        } else {
            const endpoint = this.inputService.getEndpoint(options);
            const port = this.inputService.getPort(options);
            const authToken = this.inputService.getAuthToken(options);
            const hashFunctionId = this.inputService.getHashFunctionId(options);

            const latestFinalizedState = await this.blockchainService.getLatestAssertionId(
                tokenId,
                blockchain,
            );

            const latestFinalizedStateSize = await this.blockchainService.getAssertionSize(
                latestFinalizedState,
                blockchain,
            );

            tokenAmountInWei = await this.nodeApiService.getBidSuggestion(
                endpoint,
                port,
                authToken,
                blockchain.name,
                epochsNumber,
                latestFinalizedStateSize,
                contract,
                latestFinalizedState,
                hashFunctionId,
            );
        }

        let receipt = await this.blockchainService.extendAssetStoringPeriod(
            tokenId,
            epochsNumber,
            tokenAmountInWei,
            blockchain,
        );

        return {
            UAL,
            operation: receipt,
        };
    }

    /**
     * Add tokens for an asset on the specified blockchain to a ongoing publishing operation.
     * @async
     * @param {string} UAL - The Universal Asset Locator of the asset.
     * @param {Object} [options={}] - Additional options for adding tokens.
     * @returns {Object} An object containing the UAL and operation status.
     */
    async addTokens(UAL, options = {}) {
        const blockchain = this.inputService.getBlockchain(options);
        const tokenAmount = this.inputService.getTokenAmount(options);

        this.validationService.validateAddTokens(UAL, tokenAmount, blockchain);

        const { tokenId } = resolveUAL(UAL);

        let tokenAmountInWei;

        if (tokenAmount != null) {
            tokenAmountInWei = tokenAmount;
        } else {
            const endpoint = this.inputService.getEndpoint(options);
            const port = this.inputService.getPort(options);
            const authToken = this.inputService.getAuthToken(options);
            const hashFunctionId = this.inputService.getHashFunctionId(options);

            const latestFinalizedState = await this.blockchainService.getLatestAssertionId(
                tokenId,
                blockchain,
            );

            const latestFinalizedStateSize = await this.blockchainService.getAssertionSize(
                latestFinalizedState,
                blockchain,
            );

            tokenAmountInWei = await this._getUpdateBidSuggestion(
                UAL,
                blockchain,
                endpoint,
                port,
                authToken,
                latestFinalizedState,
                latestFinalizedStateSize,
                hashFunctionId,
            );

            if (tokenAmountInWei <= 0) {
                throw new Error(
                    `Token amount is bigger than default suggested amount, please specify exact tokenAmount if you still want to add more tokens!`,
                );
            }
        }

        let receipt = await this.blockchainService.addTokens(tokenId, tokenAmountInWei, blockchain);

        return {
            UAL,
            operation: receipt,
        };
    }

    /**
     * Add tokens for an asset on the specified blockchain to a ongoing update operation.
     * @async
     * @param {string} UAL - The Universal Asset Locator of the asset.
     * @param {Object} [options={}] - Additional options for adding tokens.
     * @returns {Object} An object containing the UAL and operation status.
     */
    async addUpdateTokens(UAL, options = {}) {
        const blockchain = this.inputService.getBlockchain(options);
        const tokenAmount = this.inputService.getTokenAmount(options);

        this.validationService.validateAddTokens(UAL, tokenAmount, blockchain);

        const { tokenId } = resolveUAL(UAL);

        let tokenAmountInWei;

        if (tokenAmount != null) {
            tokenAmountInWei = tokenAmount;
        } else {
            const endpoint = this.inputService.getEndpoint(options);
            const port = this.inputService.getPort(options);
            const authToken = this.inputService.getAuthToken(options);
            const hashFunctionId = this.inputService.getHashFunctionId(options);

            const unfinalizedState = await this.blockchainService.getUnfinalizedState(
                tokenId,
                blockchain,
            );

            const unfinalizedStateSize = await this.blockchainService.getAssertionSize(
                unfinalizedState,
                blockchain,
            );

            tokenAmountInWei = await this._getUpdateBidSuggestion(
                UAL,
                blockchain,
                endpoint,
                port,
                authToken,
                unfinalizedState,
                unfinalizedStateSize,
                hashFunctionId,
            );
            if (tokenAmountInWei <= 0) {
                throw new Error(
                    `Token amount is bigger than default suggested amount, please specify exact tokenAmount if you still want to add more tokens!`,
                );
            }
        }

        let receipt = await this.blockchainService.addUpdateTokens(
            tokenId,
            tokenAmountInWei,
            blockchain,
        );

        return {
            UAL,
            operation: receipt
        };
    }

    async _getUpdateBidSuggestion(
        UAL,
        blockchain,
        endpoint,
        port,
        authToken,
        assertionId,
        size,
        hashFunctionId,
    ) {
        const { contract, tokenId } = resolveUAL(UAL);
        const firstAssertionId = await this.blockchainService.getAssertionIdByIndex(
            tokenId,
            0,
            blockchain,
        );

        const keyword = ethers.solidityPacked(['address', 'bytes32'], [contract, firstAssertionId]);

        const agreementId = ethers.sha256(
            ethers.solidityPacked(['address', 'uint256', 'bytes'], [contract, tokenId, keyword]),
        );
        const agreementData = await this.blockchainService.getAgreementData(
            agreementId,
            blockchain,
        );

        const now = await this.blockchainService.getBlockchainTimestamp(blockchain);
        const currentEpoch = Math.floor(
            (now - agreementData.startTime) / agreementData.epochLength,
        );

        const epochsLeft = agreementData.epochsNumber - currentEpoch;

        const bidSuggestion = await this.nodeApiService.getBidSuggestion(
            endpoint,
            port,
            authToken,
            blockchain.name,
            epochsLeft,
            size,
            contract,
            assertionId,
            hashFunctionId,
        );

        const tokenAmountInWei =
            BigInt(bidSuggestion) -
            (BigInt(agreementData.tokenAmount) + BigInt(agreementData.updateTokenAmount ?? 0));

        return tokenAmountInWei > 0 ? tokenAmountInWei : 0;
    }

    /**
     * Add knowledge asset to a paranet.
     * @async
     * @param {string} UAL - The Universal Asset Locator of the knowledge asset.
     * @param {string} paranetUAL - The Universal Asset Locator of the Paranet.
     * @param {Object} [options={}] - Additional options for adding tokens.
     * @returns {Object} An object containing the UAL and operation status.
     */
    async submitToParanet(UAL, paranetUAL, options = {}) {
        const blockchain = this.inputService.getBlockchain(options);

        this.validationService.validateSubmitToParanet(UAL, paranetUAL, blockchain);

        const { contract, tokenId } = resolveUAL(UAL);
        const { contract: paranetContract, tokenId: paranetTokenId } = resolveUAL(paranetUAL);

        let receipt = await this.blockchainService.submitToParanet(
            {
                paranetContract,
                paranetTokenId,
                contract,
                tokenId,
            },
            blockchain,
        );

        return {
            UAL,
            operation: receipt
        };
    }
}

module.exports = AssetOperationsManager;<|MERGE_RESOLUTION|>--- conflicted
+++ resolved
@@ -150,22 +150,15 @@
             );
         }
 
-<<<<<<< HEAD
-        return {
-            operation: receipt,
-            transactionHash: receipt.transactionHash,
-            status: receipt.status,
-        };
-=======
         if (receipt) {
             return {
+                operation: receipt,
                 transactionHash: receipt.transactionHash,
                 status: receipt.status,
             };
         }
 
         return { status: 'Skipped: Allowance is already equal to the requested amount.' };
->>>>>>> b1b46f52
     }
 
     /**
