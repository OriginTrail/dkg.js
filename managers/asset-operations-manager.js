--- conflicted
+++ resolved
@@ -1,9 +1,5 @@
 const path = require('path');
 const { mkdir, writeFile, unlink } = require('fs/promises');
-<<<<<<< HEAD
-const { assertionMetadata, calculateRoot, formatGraph } = require('assertion-tools');
-const { ethers } = require('ethers');
-=======
 const {
     assertionMetadata,
     calculateRoot,
@@ -13,7 +9,6 @@
     flattenDataset,
 } = require('assertion-tools');
 const { ethers, ZeroHash } = require('ethers');
->>>>>>> 07c64f27
 const {
     deriveUAL,
     getOperationStatusObject,
@@ -21,11 +16,8 @@
 } = require('../services/utilities.js');
 const {
     OPERATIONS,
-<<<<<<< HEAD
     OPERATIONS_STEP_STATUS,
-=======
     GET_OUTPUT_FORMATS,
->>>>>>> 07c64f27
     OPERATION_STATUSES,
     DEFAULT_GET_LOCAL_STORE_RESULT_FREQUENCY,
     PRIVATE_ASSERTION_PREDICATE,
@@ -310,22 +302,7 @@
             paranetUAL,
             payer,
         );
-
-<<<<<<< HEAD
-        const { public: publicAssertion, private: privateAssertion } = await formatGraph(
-            jsonContent,
-        );
-        const publicAssertionSizeInBytes =
-            assertionMetadata.getAssertionSizeInBytes(publicAssertion);
-
-        this.validationService.validateAssertionSizeInBytes(
-            publicAssertionSizeInBytes +
-            (privateAssertion === undefined
-                ? 0
-                : assertionMetadata.getAssertionSizeInBytes(privateAssertion)),
-        );
-        const publicAssertionId = await calculateRoot(publicAssertion);
-=======
+      
         let dataset;
 
         if (typeof content === 'string') {
@@ -344,7 +321,6 @@
 
         this.validationService.validateAssertionSizeInBytes(datasetSize);
         const datasetRoot = await calculateRoot(dataset);
->>>>>>> 07c64f27
 
         const contentAssetStorageAddress = await this.blockchainService.getContractAddress(
             'ContentAssetStorage',
@@ -867,17 +843,7 @@
 
         const { tokenId } = resolveUAL(UAL);
 
-<<<<<<< HEAD
-        this.validationService.validateAssertionSizeInBytes(
-            publicAssertionSizeInBytes +
-            (privateAssertion === undefined
-                ? 0
-                : assertionMetadata.getAssertionSizeInBytes(privateAssertion)),
-        );
-        const publicAssertionId = await calculateRoot(publicAssertion);
-=======
         let dataset;
->>>>>>> 07c64f27
 
         if (typeof content === 'string') {
             dataset = content
