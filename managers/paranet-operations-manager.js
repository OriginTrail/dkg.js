const { ethers } = require('ethers');
const { resolveUAL } = require('../services/utilities.js');
const { INCENTIVE_TYPE } = require('../constants.js');

class ParanetOperationsManager {
    constructor(services) {
        this.blockchainService = services.blockchainService;
        this.inputService = services.inputService;
        this.nodeApiService = services.nodeApiService;
        this.validationService = services.validationService;
    }

    /**
     * Creates a new Paranet.
     * @async
     * @param {string} UAL - Universal Asset Locator of the KA that is created for Paranet.
     * @param {Object} [options={}] - Additional options for creating the Paranet.
     * @param {string} options.paranetName - Name of the Paranet.
     * @param {string} options.paranetDescription - Description of the Paranet.
     * @returns {Object} Object containing the Paranet UAL.
     * @example
     * await dkg.paranet.create(UAL, {
     *     paranetName: 'MyParanet',
     *     paranetDescription: 'A paranet for demonstration purposes.',
     * });
     */
    async create(UAL, options = {}) {
        const {
            blockchain,
            paranetName,
            paranetDescription,
<<<<<<< HEAD
            nodesAccessPolicy,
            minersAccessPolicy,
=======
            paranetNodesAccessPolicy,
            paranetMinersAccessPolicy
>>>>>>> 45048478
        } = this.inputService.getParanetCreateArguments(options);

        this.validationService.validateParanetCreate(
            UAL,
            blockchain,
            paranetName,
            paranetDescription,
<<<<<<< HEAD
            nodesAccessPolicy,
            minersAccessPolicy,
=======
            paranetNodesAccessPolicy,
            paranetMinersAccessPolicy
>>>>>>> 45048478
        );

        const { contract, tokenId } = resolveUAL(UAL);

        const receipt = await this.blockchainService.registerParanet(
            {
                contract,
                tokenId,
                paranetName,
                paranetDescription,
<<<<<<< HEAD
                nodesAccessPolicy,
                minersAccessPolicy,
=======
                paranetNodesAccessPolicy,
                paranetMinersAccessPolicy
>>>>>>> 45048478
            },
            blockchain,
        );

        return {
            paranetUAL: UAL,
            operation: receipt,
        };
    }

    /**
     * Adds nodes to a curated paranet.
     * @async
     * @param {string} paranetUAL - Universal Asset Locator of the Paranet.
     * @param {Object} [options={}] - Additional options for adding curated nodes to a paranet.
     * @param {Array<number>} identityIds - List of node Identity IDs. 
     * @example
     * await dkg.paranet.addCuratedNodes(UAL, {
     *     identityIds: [1, 2],
     * });
     */
    async addCuratedNodes(paranetUAL, options = {}) {
        const { blockchain, identityIds } = this.inputService.getParanetAddCuratedNodes(options);

        this.validationService.validateParanetAddCuratedNodes(
            paranetUAL,
            blockchain,
            identityIds
        );

        const { contract, tokenId } = resolveUAL(paranetUAL);

        await this.blockchainService.addParanetCuratedNodes({
                contract,
                tokenId,
                identityIds
            },
            blockchain
        );
    }

    /**
     * Removes nodes from a curated paranet.
     * @async
     * @param {string} paranetUAL - Universal Asset Locator of the Paranet.
     * @param {Object} [options={}] - Additional options for adding curated nodes to a paranet.
     * @param {Array<number>} identityIds - List of node Identity IDs to be removed. 
     * @example
     * await dkg.paranet.removeCuratedNodes(UAL, {
     *     identityIds: [1, 2],
     * });
     */
    async removeCuratedNodes(paranetUAL, options = {}) {
        const { blockchain, identityIds } = this.inputService.getParanetRemoveCuratedNodes(options);

        this.validationService.validateParanetRemoveCuratedNodes(
            paranetUAL,
            blockchain,
            identityIds
        );

        const { contract, tokenId } = resolveUAL(paranetUAL);

        await this.blockchainService.removeParanetCuratedNodes({
                contract,
                tokenId,
                identityIds
            },
            blockchain
        );
    }

    /**
     * Request to become a node in a curated paranet.
     * @async
     * @param {string} paranetUAL - Universal Asset Locator of the Paranet.
     * @example
     * await dkg.paranet.requestCuratedNodeAccess(UAL);
     */
    async requestCuratedNodeAccess(paranetUAL, options = {}) {
        const { blockchain } = this.inputService.getRequestParanetCuratedNodeAccess(options);

        this.validationService.validateRequestParanetCuratedNodeAccess(
            paranetUAL,
            blockchain,
        );

        const { contract, tokenId } = resolveUAL(paranetUAL);

        await this.blockchainService.requestParanetCuratedNodeAccess({
                contract,
                tokenId,
            },
            blockchain
        );
    }

    /**
     * Approve a node's access request to a curated paranet.
     * @async
     * @param {string} paranetUAL - Universal Asset Locator of the Paranet.
     * @param {Object} [options={}] - Additional options for adding curated nodes to a paranet.
     * @param {number} identityId - Identity ID of the node which requested access.
     * @example
     * await dkg.paranet.approveCuratedNode(UAL, {
     *     identityId: 1,
     * });
     */
    async approveCuratedNode(paranetUAL, options = {}) {
        const { blockchain, identityId } = this.inputService.getApproveCuratedNode(options);

        this.validationService.validateApproveCuratedNode(
            paranetUAL,
            blockchain,
            identityId
        );

        const { contract, tokenId } = resolveUAL(paranetUAL);

        await this.blockchainService.approveCuratedNode({
                contract,
                tokenId,
                identityId
            },
            blockchain
        );
    }

    /**
     * Reject a node's access request to a curated paranet.
     * @async
     * @param {string} paranetUAL - Universal Asset Locator of the Paranet.
     * @param {Object} [options={}] - Additional options for adding curated nodes to a paranet.
     * @param {number} identityId - Identity ID of the node which requested access.
     * @example
     * await dkg.paranet.rejectCuratedNode(UAL, {
     *     identityId: 1,
     * });
     */
    async rejectCuratedNode(paranetUAL, options = {}) {
        const { blockchain, identityId } = this.inputService.getRejectCuratedNode(options);

        this.validationService.validateRejectCuratedNode(
            paranetUAL,
            blockchain,
            identityId
        );

        const { contract, tokenId } = resolveUAL(paranetUAL);

        await this.blockchainService.rejectCuratedNode({
                contract,
                tokenId,
                identityId
            },
            blockchain
        );
    }

    /**
     * Get nodes of a curated paranet.
     * @async
     * @param {string} paranetUAL - Universal Asset Locator of the Paranet.
     * @returns {Array[number]} Array of nodes identity IDs.
     * @example
     * await dkg.paranet.getCuratedNodes(UAL);
     */
    async getCuratedNodes(paranetUAL, options = {}) {
        const { blockchain } = this.inputService.getCuratedNodes(options);

        this.validationService.validateGetCuratedNodes(
            paranetUAL,
            blockchain,
        );

        const { contract, tokenId } = resolveUAL(paranetUAL);
        const paranetId = ethers.keccak256(
            ethers.solidityPacked(['address', 'uint256'], [contract, tokenId]),
        );

        const curatedNodes = await this.blockchainService.getCuratedNodes({ paranetId }, blockchain);

        return curatedNodes;
    }

    /**
     * Adds miners to a curated paranet.
     * @async
     * @param {string} paranetUAL - Universal Asset Locator of the Paranet.
     * @param {Object} [options={}] - Additional options for adding curated nodes to a paranet.
     * @param {Array<string>} minerAddresses - List of miner addresses to be added. 
     * @example
     * await dkg.paranet.addCuratedMiners(UAL, {
     *     minerAddresses: [0xminerAddress1, 0xminerAddress2],
     * });
     */
    async addCuratedMiners(paranetUAL, options = {}) {
        const { blockchain, minerAddresses } = this.inputService.getParanetAddCuratedMiners(options);

        this.validationService.validateParanetAddCuratedMiners(
            paranetUAL,
            blockchain,
            minerAddresses
        );

        const { contract, tokenId } = resolveUAL(paranetUAL);

        await this.blockchainService.addParanetCuratedMiners({
                contract,
                tokenId,
                minerAddresses
            },
            blockchain
        );
    }

    /**
     * Removes miners from a curated paranet.
     * @async
     * @param {string} paranetUAL - Universal Asset Locator of the Paranet.
     * @param {Object} [options={}] - Additional options for adding curated miners to a paranet.
     * @param {Array<string>} minerAddresses - List of miner addresses to be removed.
     * @example
     * await dkg.paranet.removeCuratedMiners(UAL, {
     *     identityIds: [1, 2],
     * });
     */
    async removeCuratedMiners(paranetUAL, options = {}) {
        const { blockchain, minerAddresses } = this.inputService.getParanetRemoveCuratedMiners(options);

        this.validationService.validateParanetRemoveCuratedMiners(
            paranetUAL,
            blockchain,
            minerAddresses
        );

        const { contract, tokenId } = resolveUAL(paranetUAL);

        await this.blockchainService.removeParanetCuratedMiners({
                contract,
                tokenId,
                minerAddresses
            },
            blockchain
        );
    }

    /**
     * Request to become a miner in a curated paranet.
     * @async
     * @param {string} paranetUAL - Universal Asset Locator of the Paranet.
     * @example
     * await dkg.paranet.requestCuratedMinerAccess(UAL);
     */
    async requestCuratedMinerAccess(paranetUAL, options = {}) {
        const { blockchain } = this.inputService.getRequestParanetCuratedMinerAccess(options);

        this.validationService.validateRequestParanetCuratedMinerAccess(
            paranetUAL,
            blockchain,
        );

        const { contract, tokenId } = resolveUAL(paranetUAL);

        await this.blockchainService.requestParanetCuratedMinerAccess({
                contract,
                tokenId,
            },
            blockchain
        );
    }

    /**
     * Approve a miner's access request to a curated paranet.
     * @async
     * @param {string} paranetUAL - Universal Asset Locator of the Paranet.
     * @param {Object} [options={}] - Additional options for adding curated miners to a paranet.
     * @param {string} minerAddress - Address of the miner which requested access.
     * @example
     * await dkg.paranet.approveCuratedMiner(UAL, {
     *     minerAddress: 1,
     * });
     */
    async approveCuratedMiner(paranetUAL, options = {}) {
        const { blockchain, minerAddress } = this.inputService.getApproveCuratedMiner(options);

        this.validationService.validateApproveCuratedMiner(
            paranetUAL,
            blockchain,
            minerAddress
        );

        const { contract, tokenId } = resolveUAL(paranetUAL);

        await this.blockchainService.approveCuratedMiner({
                contract,
                tokenId,
                minerAddress
            },
            blockchain
        );
    }

    /**
     * Reject a miner's access request to a curated paranet.
     * @async
     * @param {string} paranetUAL - Universal Asset Locator of the Paranet.
     * @param {Object} [options={}] - Additional options for adding curated miners to a paranet.
     * @param {string} minerAddress - Address of the miner which requested access.
     * @example
     * await dkg.paranet.rejectCuratedMiner(UAL, {
     *     minerAddress: 1,
     * });
     */
    async rejectCuratedMiner(paranetUAL, options = {}) {
        const { blockchain, minerAddress } = this.inputService.getRejectCuratedMiner(options);

        this.validationService.validateRejectCuratedMiner(
            paranetUAL,
            blockchain,
            minerAddress
        );

        const { contract, tokenId } = resolveUAL(paranetUAL);

        await this.blockchainService.rejectCuratedMiner({
                contract,
                tokenId,
                minerAddress
            },
            blockchain
        );
    }

    /**
     * Get miners of a paranet.
     * @async
     * @param {string} paranetUAL - Universal Asset Locator of the Paranet.
     * @returns {Array[string]} Array of knowledge miners addresses.
     * @example
     * await dkg.paranet.getKnowledgeMiners(UAL);
     */
    async getKnowledgeMiners(paranetUAL, options = {}) {
        const { blockchain } = this.inputService.getParanetKnowledgeMiners(options);

        this.validationService.validateGetParanetKnowledgeMiners(
            paranetUAL,
            blockchain,
        );

        const { contract, tokenId } = resolveUAL(paranetUAL);
        const paranetId = ethers.keccak256(
            ethers.solidityPacked(['address', 'uint256'], [contract, tokenId]),
        );

        const knowledgeMiners = await this.blockchainService.getKnowledgeMiners({ paranetId }, blockchain);

        return knowledgeMiners;
    }

    /**
     * Deploys an incentives contract for a Paranet.
     * @async
     * @param {string} paranetUAL - Universal Asset Locator of the Paranet.
     * @param {string} incentiveType - Type of incentives to deploy (only option 'Neuroweb').
     * @param {Object} [options={}] - Additional options for the incentives contract.
     * @param {string} options.tracToNeuroEmissionMultiplier - How much NEURO is emission per 1 TRAC.
     * @param {string} options.operatorRewardPercentage - Percentage of the emissions as a paranet operator fee.
     * @param {string} options.incentivizationProposalVotersRewardPercentage - Percentage of the emissions that will be shared with NEURO holders supporting the proposal.
     * @returns {Object} Object containing the Paranet UAL and incentives pool contract address.
     * @example
     * await dkg.paranet.deployIncentivesContract('paranetUAL123', 'Neuroweb', {
     *     tracToNeuroEmissionMultiplier: 1.5,
     *     operatorRewardPercentage: 20,
     *     incentivizationProposalVotersRewardPercentage: 10,
     * });
     */
    async deployIncentivesContract(paranetUAL, incentiveType, options = {}) {
        const {
            blockchain,
            tracToNeuroEmissionMultiplier,
            operatorRewardPercentage,
            incentivizationProposalVotersRewardPercentage,
        } = this.inputService.getParanetDeployIncentivesContractArguments(options);

        this.validationService.validateDeployIncentivesContract(
            paranetUAL,
            blockchain,
            tracToNeuroEmissionMultiplier,
            operatorRewardPercentage,
            incentivizationProposalVotersRewardPercentage,
        );
        if (incentiveType === INCENTIVE_TYPE.NEUROWEB) {
            const { contract, tokenId } = resolveUAL(paranetUAL);

            const receipt = await this.blockchainService.deployNeuroIncentivesPool(
                {
                    contract,
                    tokenId,
                    tracToNeuroEmissionMultiplier,
                    operatorRewardPercentage,
                    incentivizationProposalVotersRewardPercentage,
                },
                blockchain,
            );

            const paranetId = ethers.keccak256(
                ethers.solidityPacked(['address', 'uint256'], [contract, tokenId]),
            );

            const neuroIncentivesPoolAddress =
                await this.blockchainService.getNeuroIncentivesPoolAddress(paranetId, blockchain);

            return {
                paranetUAL,
                incentivesPoolContractAddress: neuroIncentivesPoolAddress,
                operation: receipt,
            };
        }

        throw Error(`Unsupported incentive type: ${incentiveType}.`);
    }

    /**
     * Creates a new service for a Paranet.
     * @async
     * @param {string} UAL - Universal Asset Locator of the KA created for Service.
     * @param {Object} [options={}] - Additional options for creating the service.
     * @returns {Object} Object containing the service UAL.
     * @example
     * await dkg.paranet.createService(UAL, {
     *     paranetServiceName: 'MyService',
     *     paranetServiceDescription: 'Service for my Paranet',
     *     paranetServiceAddresses: ['0xServiceAddress1', '0xServiceAddress2'],
     * });
     */
    async createService(UAL, options = {}) {
        const {
            blockchain,
            paranetServiceName,
            paranetServiceDescription,
            paranetServiceAddresses,
        } = this.inputService.getParanetCreateServiceArguments(options);
        this.validationService.validateParanetCreateServiceArguments(
            UAL,
            paranetServiceName,
            paranetServiceDescription,
            paranetServiceAddresses,
            blockchain,
        );

        const { contract, tokenId } = resolveUAL(UAL);

        const receipt = await this.blockchainService.registerParanetService(
            {
                contract,
                tokenId,
                paranetServiceName,
                paranetServiceDescription,
                paranetServiceAddresses,
            },
            blockchain,
        );

        return {
            serviceUAL: UAL,
            operation: receipt,
        };
    }

    /**
     * Adds services to an existing Paranet.
     * @async
     * @param {string} paranetUAL - Universal Asset Locator of the Paranet.
     * @param {Array<string>} paranetServiceUALs - List of UALs of the services to add.
     * @param {Object} [options={}] - Additional options for adding services.
     * @returns {Object} Object containing the Paranet UAL and added service UALs.
     * @example
     * await dkg.paranet.addServices('paranetUAL123', ['serviceUAL1', 'serviceUAL2']);
     */
    async addServices(paranetUAL, paranetServiceUALs, options = {}) {
        const blockchain = this.inputService.getBlockchain(options);
        this.validationService.validateParanetAddServicesArguments(
            paranetUAL,
            paranetServiceUALs,
            blockchain,
        );
        const { contract, tokenId } = resolveUAL(paranetUAL);

        const processedServicesArray = [];
        for (const serviceUAL of paranetServiceUALs) {
            const { contract: serviceContract, tokenId: serviceTokenId } = resolveUAL(serviceUAL);
            processedServicesArray.push([serviceContract, serviceTokenId]);
        }

        const receipt = await this.blockchainService.addParanetServices(
            {
                contract,
                tokenId,
                processedServicesArray,
            },
            blockchain,
        );

        return {
            paranetUAL,
            paranetServiceUALs,
            operation: receipt,
        };
    }

    /**
     * Claims miner reward for a Paranet.
     * @async
     * @param {string} paranetUAL - Universal Asset Locator of the Paranet.
     * @param {Object} [options={}] - Additional options for claiming reward.
     * @returns {Object} Object containing the transaction hash and status.
     * @example
     * await dkg.paranet.claimMinerReward('paranetUAL123');
     */
    async claimMinerReward(paranetUAL, options = {}) {
        const blockchain = this.inputService.getBlockchain(options);
        this.validationService.validateParanetRewardArguments(paranetUAL, blockchain);

        const { contract, tokenId } = resolveUAL(paranetUAL);
        const paranetId = ethers.keccak256(
            ethers.solidityPacked(['address', 'uint256'], [contract, tokenId]),
        );

        const receipt = await this.blockchainService.claimKnowledgeMinerReward(
            paranetId,
            blockchain,
        );

        return {
            operation: receipt,
            transactionHash: receipt.transactionHash,
            status: receipt.status,
        };
    }

    /**
     * Claims voter reward for a Paranet.
     * @async
     * @param {string} paranetUAL - Universal Asset Locator of the Paranet.
     * @param {Object} [options={}] - Additional options for claiming reward.
     * @returns {Object} Object containing the transaction hash and status.
     * @example
     * await dkg.paranet.claimVoterReward('paranetUAL123');
     */
    async claimVoterReward(paranetUAL, options = {}) {
        const blockchain = this.inputService.getBlockchain(options);
        this.validationService.validateParanetRewardArguments(paranetUAL, blockchain);

        const { contract, tokenId } = resolveUAL(paranetUAL);
        const paranetId = ethers.keccak256(
            ethers.solidityPacked(['address', 'uint256'], [contract, tokenId]),
        );

        const receipt = await this.blockchainService.claimVoterReward(paranetId, blockchain);

        return {
            operation: receipt,
            transactionHash: receipt.transactionHash,
            status: receipt.status,
        };
    }

    /**
     * Claims operator reward for a Paranet.
     * @async
     * @param {string} paranetUAL - Universal Asset Locator of the Paranet.
     * @param {Object} [options={}] - Additional options for claiming reward.
     * @returns {Object} Object containing the transaction hash and status.
     * @example
     * await dkg.paranet.claimOperatorReward('paranetUAL123');
     */
    async claimOperatorReward(paranetUAL, options = {}) {
        const blockchain = this.inputService.getBlockchain(options);
        this.validationService.validateParanetRewardArguments(paranetUAL, blockchain);

        const { contract, tokenId } = resolveUAL(paranetUAL);
        const paranetId = ethers.keccak256(
            ethers.solidityPacked(['address', 'uint256'], [contract, tokenId]),
        );

        const receipt = await this.blockchainService.claimOperatorReward(paranetId, blockchain);

        return {
            operation: receipt,
            transactionHash: receipt.transactionHash,
            status: receipt.status,
        };
    }

    /**
     * Gets the claimable miner reward for a Paranet.
     * @async
     * @param {string} paranetUAL - Universal Asset Locator of the Paranet.
     * @returns {number} Claimable miner reward value.
     * @example
     * const reward = await dkg.paranet.getClaimableMinerReward(paranetUAL);
     */
    async getClaimableMinerReward(paranetUAL, options = {}) {
        const blockchain = this.inputService.getBlockchain(options);
        this.validationService.validateParanetRewardArguments(paranetUAL, blockchain);

        const { contract, tokenId } = resolveUAL(paranetUAL);
        const paranetId = ethers.keccak256(
            ethers.solidityPacked(['address', 'uint256'], [contract, tokenId]),
        );

        const claimableValue = await this.blockchainService.getClaimableKnowledgeMinerReward(
            paranetId,
            blockchain,
        );

        return claimableValue;
    }

    /**
     * Gets the claimable rewards for all miners of a Paranet.
     * @async
     * @param {string} paranetUAL - Universal Asset Locator of the Paranet.
     * @param {Object} [options={}] - Additional options for getting the reward.
     * @returns {number} Claimable value for all miners.
     * @example
     * const reward = await dkg.paranet.getClaimableAllMinersReward(paranetUAL);
     */
    async getClaimableAllMinersReward(paranetUAL, options = {}) {
        const blockchain = this.inputService.getBlockchain(options);
        this.validationService.validateParanetRewardArguments(paranetUAL, blockchain);

        const { contract, tokenId } = resolveUAL(paranetUAL);
        const paranetId = ethers.keccak256(
            ethers.solidityPacked(['address', 'uint256'], [contract, tokenId]),
        );

        const claimableValue = await this.blockchainService.getClaimableAllKnowledgeMinersReward(
            paranetId,
            blockchain,
        );

        return claimableValue;
    }

    /**
     * Gets the claimable voter reward for a Paranet.
     * @async
     * @param {string} paranetUAL - Universal Asset Locator of the Paranet.
     * @param {Object} [options={}] - Additional options for getting the reward.
     * @returns {number} Claimable voter reward value.
     * @example
     * const reward = await dkg.paranet.getClaimableVoterReward(paranetUAL);
     */
    async getClaimableVoterReward(paranetUAL, options = {}) {
        const blockchain = this.inputService.getBlockchain(options);
        this.validationService.validateParanetRewardArguments(paranetUAL, blockchain);

        const { contract, tokenId } = resolveUAL(paranetUAL);
        const paranetId = ethers.keccak256(
            ethers.solidityPacked(['address', 'uint256'], [contract, tokenId]),
        );

        const claimableValue = await this.blockchainService.getClaimableVoterReward(
            paranetId,
            blockchain,
        );

        return claimableValue;
    }

    /**
     * Gets the claimable rewards for all voters of a Paranet.
     * @async
     * @param {string} paranetUAL - Universal Asset Locator of the Paranet.
     * @param {Object} [options={}] - Additional options for getting the reward.
     * @returns {number} Claimable value for all voters.
     * @example
     * const reward = await dkg.paranet.getClaimableAllVotersReward(paranetUAL);
     */
    async getClaimableAllVotersReward(paranetUAL, options = {}) {
        const blockchain = this.inputService.getBlockchain(options);
        this.validationService.validateParanetRewardArguments(paranetUAL, blockchain);

        const { contract, tokenId } = resolveUAL(paranetUAL);
        const paranetId = ethers.keccak256(
            ethers.solidityPacked(['address', 'uint256'], [contract, tokenId]),
        );

        const claimableValue = await this.blockchainService.getClaimableAllVotersReward(
            paranetId,
            blockchain,
        );

        return claimableValue;
    }

    /**
     * Gets the claimable operator reward for a Paranet.
     * @async
     * @param {string} paranetUAL - Universal Asset Locator of the Paranet.
     * @param {Object} [options={}] - Additional options for getting the reward.
     * @returns {number} Claimable operator reward value.
     * @example
     * const reward = await dkg.paranet.getClaimableOperatorReward(paranetUAL);
     */
    async getClaimableOperatorReward(paranetUAL, options = {}) {
        const blockchain = this.inputService.getBlockchain(options);
        this.validationService.validateParanetRewardArguments(paranetUAL, blockchain);

        const { contract, tokenId } = resolveUAL(paranetUAL);
        const paranetId = ethers.keccak256(
            ethers.solidityPacked(['address', 'uint256'], [contract, tokenId]),
        );

        const claimableValue = await this.blockchainService.getClaimableOperatorReward(
            paranetId,
            blockchain,
        );

        return claimableValue;
    }

    /**
     * Updates claimable rewards for a Paranet.
     * @async
     * @param {string} paranetUAL - Universal Asset Locator of the Paranet.
     * @param {Object} [options={}] - Additional options for updating rewards.
     * @returns {Object} Object containing transaction hash and status.
     * @example
     * await dkg.paranet.updateClaimableRewards(paranetUAL);
     */
    async updateClaimableRewards(paranetUAL, options = {}) {
        const blockchain = this.inputService.getBlockchain(options);
        this.validationService.validateParanetRewardArguments(paranetUAL, blockchain);

        const { contract, tokenId } = resolveUAL(paranetUAL);
        const paranetId = ethers.keccak256(
            ethers.solidityPacked(['address', 'uint256'], [contract, tokenId]),
        );

        const updatingKnowledgeAssetStates =
            await this.blockchainService.getUpdatingKnowledgeAssetStates(
                { miner: blockchain.publicKey, paranetId },
                blockchain,
            );
        if (updatingKnowledgeAssetStates.length > 0) {
            const receipt = await this.blockchainService.updateClaimableRewards(
                {
                    contract,
                    tokenId,
                    start: 0,
                    end: updatingKnowledgeAssetStates.length,
                },
                blockchain,
            );

            return {
                operation: receipt,
                transactionHash: receipt.transactionHash,
                status: receipt.status,
            };
        }

        return {
            status: 'No updated knowledge assets.',
        };
    }

    /**
     * Checks if an address is a knowledge miner for a Paranet.
     * @async
     * @param {string} paranetUAL - Universal Asset Locator of the Paranet.
     * @param {string} options.roleAddress - Optional parameter, if not provided checks for the wallet that is given to the blockchain module.
     * @returns {boolean} True if the address is a knowledge miner, otherwise false.
     * @example
     * const isMiner = await dkg.paranet.isKnowledgeMiner('paranetUAL123', { roleAddress: '0xMinerAddress' });
     */
    async isKnowledgeMiner(paranetUAL, options = {}) {
        // eslint-disable-next-line prefer-const
        let { blockchain, roleAddress } = this.inputService.getParanetRoleCheckArguments(options);
        if (roleAddress == null) {
            roleAddress = blockchain.publicKey;
        }
        this.validationService.validateParanetRoleCheckArguments(
            roleAddress,
            paranetUAL,
            blockchain,
        );

        const { contract, tokenId } = resolveUAL(paranetUAL);
        const paranetId = ethers.keccak256(
            ethers.solidityPacked(['address', 'uint256'], [contract, tokenId]),
        );

        const isParanetKnowledgeMiner = await this.blockchainService.isParanetKnowledgeMiner(
            roleAddress,
            paranetId,
            blockchain,
        );

        return isParanetKnowledgeMiner;
    }

    /**
     * Checks if an address is a Paranet operator.
     * @async
     * @param {string} paranetUAL - Universal Asset Locator of the Paranet.
     * @param {string} options.roleAddress - Optional parameter, if not provided checks for the wallet that is given to the blockchain module.
     * @returns {boolean} True if the address is a Paranet operator, otherwise false.
     * @example
     * const isOperator = await dkg.paranet.isParanetOperator('paranetUAL123', { roleAddress: '0xOperatorAddress' });
     */
    async isParanetOperator(paranetUAL, options = {}) {
        // eslint-disable-next-line prefer-const
        let { blockchain, roleAddress } = this.inputService.getParanetRoleCheckArguments(options);
        if (roleAddress == null) {
            roleAddress = blockchain.publicKey;
        }
        this.validationService.validateParanetRoleCheckArguments(
            roleAddress,
            paranetUAL,
            blockchain,
        );

        const { contract, tokenId } = resolveUAL(paranetUAL);
        const paranetId = ethers.keccak256(
            ethers.solidityPacked(['address', 'uint256'], [contract, tokenId]),
        );

        const isParanetOperator = await this.blockchainService.isParanetOperator(
            roleAddress,
            paranetId,
            blockchain,
        );

        return isParanetOperator;
    }

    /**
     * Checks if an address is a proposal voter for a Paranet.
     * @async
     * @param {string} paranetUAL - Universal Asset Locator of the Paranet.
     * @param {string} options.roleAddress - Optional parameter, if not provided checks for the wallet that is given to the blockchain module.
     * @returns {boolean} True if the address is a proposal voter, otherwise false.
     * @example
     * const isVoter = await dkg.paranet.isProposalVoter('paranetUAL123', { roleAddress: '0xVoterAddress' });
     */
    async isProposalVoter(paranetUAL, options = {}) {
        // eslint-disable-next-line prefer-const
        let { blockchain, roleAddress } = this.inputService.getParanetRoleCheckArguments(options);
        if (roleAddress == null) {
            roleAddress = blockchain.publicKey;
        }
        this.validationService.validateParanetRoleCheckArguments(
            roleAddress,
            paranetUAL,
            blockchain,
        );

        const { contract, tokenId } = resolveUAL(paranetUAL);
        const paranetId = ethers.keccak256(
            ethers.solidityPacked(['address', 'uint256'], [contract, tokenId]),
        );

        const isProposalVoter = await this.blockchainService.isParanetProposalVoter(
            roleAddress,
            paranetId,
            blockchain,
        );

        return isProposalVoter;
    }
}
module.exports = ParanetOperationsManager;<|MERGE_RESOLUTION|>--- conflicted
+++ resolved
@@ -29,13 +29,8 @@
             blockchain,
             paranetName,
             paranetDescription,
-<<<<<<< HEAD
-            nodesAccessPolicy,
-            minersAccessPolicy,
-=======
             paranetNodesAccessPolicy,
             paranetMinersAccessPolicy
->>>>>>> 45048478
         } = this.inputService.getParanetCreateArguments(options);
 
         this.validationService.validateParanetCreate(
@@ -43,13 +38,8 @@
             blockchain,
             paranetName,
             paranetDescription,
-<<<<<<< HEAD
-            nodesAccessPolicy,
-            minersAccessPolicy,
-=======
             paranetNodesAccessPolicy,
             paranetMinersAccessPolicy
->>>>>>> 45048478
         );
 
         const { contract, tokenId } = resolveUAL(UAL);
@@ -60,13 +50,8 @@
                 tokenId,
                 paranetName,
                 paranetDescription,
-<<<<<<< HEAD
-                nodesAccessPolicy,
-                minersAccessPolicy,
-=======
                 paranetNodesAccessPolicy,
                 paranetMinersAccessPolicy
->>>>>>> 45048478
             },
             blockchain,
         );
