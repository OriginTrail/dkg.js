const axios = require("axios");
const FormData = require("form-data");

const Logger = require("../utilities/logger");

class AbstractClient {
    defaultMaxNumberOfRetries = 5;
    defaultTimeoutInSeconds = 25;
    defaultNumberOfResults = 2000;
    STATUSES = {
        pending: "PENDING",
        completed: "COMPLETED",
        failed: "FAILED",
    };
    /**
     * Initialize client
     * @constructor
     * @param {object} options
     * @param {string} options.endpoint
     * @param {number} options.port
     * @param {boolean} options.useSSL
     * @param {string} options.loglevel (optional)
     * @param {number} options.maxNumberOfRetries (optional)
     */
    constructor(options) {
        let loglevel = options.loglevel ? options.loglevel : "error";
        this.maxNumberOfRetries =
            options.maxNumberOfRetries && options.maxNumberOfRetries >= 0
                ? options.maxNumberOfRetries
                : this.defaultMaxNumberOfRetries;
        this.logger = new Logger(loglevel);
        if (!options.endpoint || !options.port) {
            throw Error("Endpoint and port are required parameters");
        }
        this.nodeBaseUrl = `${options.useSSL ? "https://" : "http://"}${
            options.endpoint
        }:${options.port}`;
        this._sendNodeInfoRequest()
            .then()
            .catch((error) => {
                throw new Error(`Endpoint not available: ${error}`);
            });
    }

    /**
     * Get node information (version, is auto upgrade enabled, is telemetry enabled)
     */
    nodeInfo() {
        return new Promise((resolve, reject) => {
            this._sendNodeInfoRequest()
                .then((response) => resolve(response.data))
                .catch((error) => reject(error));
        });
    }

    _sendNodeInfoRequest() {
        this.logger.debug("Sending node info request");
        return axios.get(`${this.nodeBaseUrl}/info`, {
            timeout: this.defaultTimeoutInSeconds * 1000,
        });
    }

    _publishRequest(options) {
        this.logger.debug("Sending publish request.");
        const form = new FormData();
        form.append("data", JSON.stringify(options.content));
        form.append("keywords", JSON.stringify(options.keywords));
        if (options.ual) {
            form.append("ual", options.ual);
        }
        form.append("visibility", options.visibility);
        let axios_config;

        if (this.nodeSupported()) {
            axios_config = {
                method: "post",
                url: `${this.nodeBaseUrl}/${options.method}`,
                headers: {
                    ...form.getHeaders(),
                },
                data: form,
            };
        }else {
            axios_config = {
                method: "post",
                url: `${this.nodeBaseUrl}/${options.method}`,
                data: form,
            };
        }

        return axios(axios_config);
    }

    /**
     * @param {object} options
     * @param {string[]} options.ids - assertion ids
     */
    resolve(options) {
        if (!options || !options.ids) {
            throw Error("Please provide resolve options in order to resolve.");
        }
        return new Promise((resolve, reject) => {
            this._resolveRequest(options)
                .then((response) =>
                    this._getResult({
                        handler_id: response.data.handler_id,
                        operation: "resolve",
                    })
                )
                .then((response) => {
                    resolve(response);
                })
                .catch((error) => reject(error));
        });
    }

    _resolveRequest(options) {
        this.logger.debug("Sending resolve request.");
        const form = new FormData();
        let ids = "";

        let firstOne = true;
        for (let id of options.ids) {
            firstOne = false;
            if (firstOne) {
                ids += `ids=${id}`;
            } else {
                ids += `&ids=${id}`;
            }
        }

        let axios_config = {
            method: "get",
            url: `${this.nodeBaseUrl}/resolve?${ids}`,
            data: form,
            headers: {...form.getHeaders()}
        };
        return axios(axios_config);
    }

    /**
     * @param {object} options
     * @param {string} options.query - search term
     * @param {string} options.resultType - result type: assertions or entities
     * @param {boolean} options.prefix (optional)
     * @param {number} options.limit (optional)
     * @param {string[]} options.issuers (optional)
     * @param {string} options.schemaTypes (optional)
     * @param {number} options.numberOfResults (optional)
     * @param {number} options.timeout (optional)
     */
    search(options) {
        if (!options || !options.query || !options.resultType) {
            throw Error("Please provide search options in order to search.");
        }
        return new Promise((resolve, reject) => {
            this._searchRequest(options)
                .then((response) =>
                    this._getSearchResult({
                        handler_id: response.data.handler_id,
                        resultType: options.resultType,
                        numberOfResults:  options.numberOfResults,
                        timeout:  options.timeout,
                    })
                )
                .then((response) => {
                    resolve(response);
                })
                .catch((error) => reject(error));
        });
    }

    _searchRequest(options) {
        this.logger.debug("Sending search request.");
        const form = new FormData();
        let prefix = options.prefix ? options.prefix : true;
        let limit = options.limit ? options.limit : 20;
        let query = options.query;
        let resultType = options.resultType;
        let url = `${this.nodeBaseUrl}/${resultType}:search?query=${query}`;
        if (resultType === "entities") {
            url = `${this.nodeBaseUrl}/${resultType}:search?query=${query}&limit=${limit}&prefix=${prefix}`;
        }
        let axios_config = {
            method: "get",
            url,
            data: form,
        };
        return axios(axios_config);
    }

    async _getSearchResult(options) {
        if (!options.handler_id) {
            throw Error("Unable to get results, need handler id");
        }
        let searchResponse = {};
        let retries = 0;
        let timeout = options.timeout ? options.timeout : this.defaultTimeoutInSeconds;
        let numberOfResults = options.numberOfResults
            ? options.numberOfResults
            : this.defaultNumberOfResults;

        const form = new FormData();
        let axios_config = {
            method: "get",
            url: `${this.nodeBaseUrl}/${options.resultType}:search/result/${options.handler_id}`,
        };

        let timeoutFlag = false;
        let currentNumberOfResults = numberOfResults;
        setTimeout(() => {
            timeoutFlag = true;
        }, timeout * 1000);

        do {
            await this.sleepForMilliseconds(5 * 1000);
            try {
                searchResponse = await axios(axios_config);
                currentNumberOfResults = searchResponse.data.itemListElement.length;
            } catch (e) {
                this.logger.error(e);
                throw e;
            }
        } while (!timeoutFlag && numberOfResults > currentNumberOfResults);
        return searchResponse.data;
    }

    /**
     * @param {object} options
     * @param {string} options.query - sparql query
     * @param {string} options.type - query type (default: construct)
     */
    query(options) {
        if (!options || !options.query) {
            throw Error("Please provide options in order to query.");
        }
        return new Promise((resolve, reject) => {
            this._queryRequest(options)
                .then((response) =>
                    this._getResult({
                        handler_id: response.data.handler_id,
                        operation: "query",
                    })
                )
                .then((response)=>{
                    resolve(response);
                })
                .catch((error) => reject(error));
        });
    }

    _queryRequest(options) {
        this.logger.debug("Sending query request.");
        const form = new FormData();
        let type = options.type ? options.type : "construct";
        let sparqlQuery = options.query;
        form.append("query", sparqlQuery);
<<<<<<< HEAD
        form.append("type", type);
        let axios_config = {
            method: "post",
            url: `${this.nodeBaseUrl}/query`,
            data: form,
            headers: {...form.getHeaders()}
        };
=======
        let axios_config;

        if (this.nodeSupported()) {
            axios_config = {
                method: "post",
                url: `${this.nodeBaseUrl}/query?type=${type}`,
                headers: {
                    ...form.getHeaders(),
                },
                data: form,
            };
        }else {
            axios_config = {
                method: "post",
                url: `${this.nodeBaseUrl}/query?type=${type}`,
                data: form,
            };
        }

>>>>>>> 1888d90f
        return axios(axios_config);
    }

    /**
     * @param {object} options
     * @param {string[]} options.nquads
     * @param {object} options.validationInstructions
     */
    validate(options) {
        if (!options || !options.nquads) {
            throw Error(
                "Please provide assertions and nquads in order to get proofs."
            );
        }
        return new Promise((resolve, reject) => {
            this._getProofsRequest(options)
                .then((response) =>
                    this._getResult({
                        handler_id: response.data.handler_id,
                        operation: "proofs:get",
                    })
                )
                .then(async (response) => {
                    if (response.status === this.STATUSES.completed) {
                        response = await this._performValidation(response.data);
                    } else {
                        throw Error("Unable to get proofs for given nquads");
                    }
                    resolve(response);
                })
                .catch((error) => reject(error));
        });
    }

    _getProofsRequest(options) {
        this.logger.debug("Sending get proofs request.");
        const form = new FormData();
        let nquads = options.nquads;
        form.append("nquads", JSON.stringify(nquads));
        let axios_config = {
            method: "post",
            url: `${this.nodeBaseUrl}/proofs:get`,
            data: form,
        };
        return axios(axios_config);
    }

    async _performValidation(assertions) {
        let validationResult = [];
        for (let assertion of assertions) {
            let rootHash = await this._fetchRootHash(assertion.assertionId);
            for (let obj of assertion.proofs) {
                let validatedTriple = { triple: obj.triple, valid: false };
                if (obj.proof === null) {
                    this.logger.debug(
                        `${obj.triple} has no proof in assertion ${assertion.assertionId}`
                    );
                    continue;
                }
                let verified = this._validateProof(obj, rootHash);
                validatedTriple.valid = verified;
                validationResult.push(validatedTriple);
                if (verified) {
                    this.logger.debug(
                        `Validation successful for data: ${JSON.stringify(obj)}`
                    );
                } else {
                    this.logger.debug(`Invalid data: ${JSON.stringify(obj)}`);
                }
            }
        }
        return validationResult;
    }

    async _fetchRootHash(assertionId) {
        let result = await this.resolve({ ids: [assertionId] });
        return result.data[0][assertionId].rootHash;
    }

    _validateProof(obj, rootHash) {
        // const tree = new MerkleTools();
        // const leaf = obj.tripleHash;
        // const verified = tree.validateProof(obj.proof, leaf, rootHash);
        // return verified;
    }

    async _getResult(options) {
        await this.sleepForMilliseconds(500);
        if (!options.handler_id || !options.operation) {
            throw Error("Unable to get results, need handler id and operation");
        }
        let response = {
            status: this.STATUSES.pending,
        };
        let retries = 0;
        let axios_config = {
            method: "get",
            url: `${this.nodeBaseUrl}/${options.operation}/result/${options.handler_id}`,
        };
        do {
            if (retries > this.maxNumberOfRetries) {
                throw Error("Unable to get results. Max number of retries reached.");
            }
            retries++;
            await this.sleepForMilliseconds(5 * 1000);
            try {
                response = await axios(axios_config);
                this.logger.debug(
                    `${options.operation} result status: ${response.data.status}`
                );
            } catch (e) {
                this.logger.error(e);
                throw e;
            }
        } while (response.data.status === this.STATUSES.pending);
        if (response.data.status === this.STATUSES.failed) {
            throw Error(
                `Get ${options.operation} failed. Reason: ${response.data.message}.`
            );
        }
        return response.data;
    }

    async sleepForMilliseconds(milliseconds) {
        await new Promise((r) => setTimeout(r, milliseconds));
    }

    nodeSupported() {
        return typeof window === 'undefined';
    }
}

module.exports = AbstractClient;<|MERGE_RESOLUTION|>--- conflicted
+++ resolved
@@ -255,21 +255,13 @@
         let type = options.type ? options.type : "construct";
         let sparqlQuery = options.query;
         form.append("query", sparqlQuery);
-<<<<<<< HEAD
         form.append("type", type);
-        let axios_config = {
-            method: "post",
-            url: `${this.nodeBaseUrl}/query`,
-            data: form,
-            headers: {...form.getHeaders()}
-        };
-=======
         let axios_config;
 
         if (this.nodeSupported()) {
             axios_config = {
                 method: "post",
-                url: `${this.nodeBaseUrl}/query?type=${type}`,
+                url: `${this.nodeBaseUrl}/query`,
                 headers: {
                     ...form.getHeaders(),
                 },
@@ -278,12 +270,11 @@
         }else {
             axios_config = {
                 method: "post",
-                url: `${this.nodeBaseUrl}/query?type=${type}`,
+                url: `${this.nodeBaseUrl}/query`,
                 data: form,
             };
         }
 
->>>>>>> 1888d90f
         return axios(axios_config);
     }
 
