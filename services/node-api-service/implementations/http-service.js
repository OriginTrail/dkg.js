const axios = require('axios');
const { OPERATION_STATUSES } = require('../../../constants.js');
const { sleepForMilliseconds } = require('../../utilities.js');

class HttpService {
    constructor(config = {}) {
        this.config = config;
    }

    async info(endpoint, port, authToken) {
        try {
            const response = await axios({
                method: 'get',
                url: `${endpoint}:${port}/info`,
                headers: this.prepareRequestConfig(authToken),
            });

            return response;
        } catch (error) {
            throw Error(`Unable to get node info: ${error.message}`);
        }
    }

    async getBidSuggestion(
        endpoint,
        port,
        authToken,
        blockchain,
        epochsNumber,
        assertionSize,
        contentAssetStorageAddress,
        firstAssertionId,
        hashFunctionId,
        bidSuggestionRange,
    ) {
        try {
            const params = {
                blockchain,
                epochsNumber,
                assertionSize,
                contentAssetStorageAddress,
                firstAssertionId,
                hashFunctionId,
            };
            if (bidSuggestionRange != null) {
                params.bidSuggestionRange = bidSuggestionRange;
            }
            const response = await axios({
                method: 'get',
                url: `${endpoint}:${port}/bid-suggestion`,
                params,
                headers: this.prepareRequestConfig(authToken),
            });

            return response.data.bidSuggestion;
        } catch (error) {
            throw Error(`Unable to get bid suggestion: ${error.message}`);
        }
    }

    async localStore(endpoint, port, authToken, assertions, fullPathToCachedAssertion) {
        try {
            const response = await axios({
                method: 'post',
                url: `${endpoint}:${port}/local-store`,
                data: fullPathToCachedAssertion
                    ? { filePath: fullPathToCachedAssertion }
                    : assertions,
                headers: this.prepareRequestConfig(authToken),
            });

            return response.data.operationId;
        } catch (error) {
            throw Error(`Unable to store locally: ${error.message}`);
        }
    }

    async publish(endpoint, port, authToken, datasetRoot, dataset, blockchain, hashFunctionId) {
        try {
            const response = await axios({
                method: 'post',
                url: `${endpoint}:${port}/publish`,
                data: {
                    datasetRoot,
                    dataset,
                    blockchain,
                    hashFunctionId,
                },
                headers: this.prepareRequestConfig(authToken),
            });

            return response.data.operationId;
        } catch (error) {
            throw Error(`Unable to publish: ${error.message}`);
        }
    }

    async publishParanet(
        endpoint,
        port,
        authToken,
        assertions,
        blockchain,
        contract,
        tokenId,
        hashFunctionId,
        paranetUAL,
        sender,
        txHash,
    ) {
        try {
            const response = await axios({
                method: 'post',
                url: `${endpoint}:${port}/publish-paranet`,
                data: {
                    assertions,
                    blockchain,
                    contract,
                    tokenId,
                    hashFunctionId,
                    paranetUAL,
                    sender,
                    txHash,
                },
                headers: this.prepareRequestConfig(authToken),
            });

            return response.data.operationId;
        } catch (error) {
            throw Error(`Unable to publish: ${error.message}`);
        }
    }

    async get(
        endpoint,
        port,
        authToken,
        UAL,
        state,
        includeMetadata,
        contentType,
        hashFunctionId,
        paranetUAL,
    ) {
        try {
            const response = await axios({
                method: 'post',
                url: `${endpoint}:${port}/get`,
                data: {
                    id: state ? `${UAL}:${state}` : UAL,
                    contentType,
                    includeMetadata,
                    hashFunctionId,
                    paranetUAL,
                },
                headers: this.prepareRequestConfig(authToken),
            });

            return response.data.operationId;
        } catch (error) {
            throw Error(`Unable to get assertion: ${error.message}`);
        }
    }

<<<<<<< HEAD
    async query(endpoint, port, authToken, query, type, /*graphState, graphLocation,*/ paranetUAL) {
=======
    async update(
        endpoint,
        port,
        authToken,
        assertionId,
        assertion,
        blockchain,
        contract,
        tokenId,
        hashFunctionId,
    ) {
        try {
            const response = await axios({
                method: 'post',
                url: `${endpoint}:${port}/update`,
                data: {
                    assertionId,
                    assertion,
                    blockchain,
                    contract,
                    tokenId,
                    hashFunctionId,
                },
                headers: this.prepareRequestConfig(authToken),
            });

            return response.data.operationId;
        } catch (error) {
            throw Error(`Unable to update: ${error.message}`);
        }
    }

    async query(endpoint, port, authToken, query, type, repository) {
>>>>>>> fecfff7d
        try {
            const response = await axios({
                method: 'post',
                url: `${endpoint}:${port}/query`,
                data: { query, type, /*graphState, graphLocation,*/ paranetUAL },
                headers: this.prepareRequestConfig(authToken),
            });
            return response.data.operationId;
        } catch (error) {
            throw Error(`Unable to query: ${error.message}`);
        }
    }

    async finality(endpoint, port, authToken, blockchain, ual, minimumNumberOfNodeReplications) {
        try {
            const response = await axios({
                method: 'post',
                url: `${endpoint}:${port}/finality`,
                data: { ual, blockchain, minimumNumberOfNodeReplications },
                headers: this.prepareRequestConfig(authToken),
            });
            return response.data.operationId;
        } catch (error) {
            throw Error(`Unable to query: ${error.message}`);
        }
    }

    async getOperationResult(
        endpoint,
        port,
        authToken,
        operation,
        maxNumberOfRetries,
        frequency,
        operationId,
    ) {
        await sleepForMilliseconds(500);
        let response = {
            status: OPERATION_STATUSES.PENDING,
        };
        let retries = 0;

        const axios_config = {
            method: 'get',
            url: `${endpoint}:${port}/${operation}/${operationId}`,
            headers: this.prepareRequestConfig(authToken),
        };
        do {
            if (retries > maxNumberOfRetries) {
                response.data = {
                    ...response.data,
                    data: {
                        errorType: 'DKG_CLIENT_ERROR',
                        errorMessage: 'Unable to get results. Max number of retries reached.',
                    },
                };
                break;
            }
            retries += 1;
            // eslint-disable-next-line no-await-in-loop
            await sleepForMilliseconds(frequency * 1000);
            try {
                // eslint-disable-next-line no-await-in-loop
                response = await axios(axios_config);
            } catch (e) {
                response = { data: { status: 'NETWORK ERROR' } };
            }
        } while (
            response.data.status !== OPERATION_STATUSES.COMPLETED &&
            response.data.status !== OPERATION_STATUSES.FAILED
        );
        return response.data;
    }

    prepareRequestConfig(authToken) {
        if (authToken) {
            return { Authorization: `Bearer ${authToken}` };
        }

        return {};
    }
}
module.exports = HttpService;<|MERGE_RESOLUTION|>--- conflicted
+++ resolved
@@ -162,9 +162,6 @@
         }
     }
 
-<<<<<<< HEAD
-    async query(endpoint, port, authToken, query, type, /*graphState, graphLocation,*/ paranetUAL) {
-=======
     async update(
         endpoint,
         port,
@@ -197,8 +194,7 @@
         }
     }
 
-    async query(endpoint, port, authToken, query, type, repository) {
->>>>>>> fecfff7d
+    async query(endpoint, port, authToken, query, type, /*graphState, graphLocation,*/ paranetUAL) {
         try {
             const response = await axios({
                 method: 'post',
