--- conflicted
+++ resolved
@@ -15,11 +15,7 @@
 };
 
 class BlockchainServiceBase {
-<<<<<<< HEAD
-    constructor(config) {
-=======
     constructor(config = {}) {
->>>>>>> 12a20443
         this.config = config;
         this.events = {};
         this.abis = {};
@@ -33,17 +29,10 @@
         this.abis.Token = TokenAbi;
 
         this.abis.ContentAsset.filter((obj) => obj.type === 'event').forEach((event) => {
-<<<<<<< HEAD
             const concatInputs = event.inputs.map((input) => input.internalType).join(',');
 
             this.events[event.name] = {
                 hash: ethers.id(`${event.name}(${concatInputs})`),
-=======
-            const concatInputs = event.inputs.map((input) => input.internalType);
-
-            this.events[event.name] = {
-                hash: Web3.utils.keccak256(`${event.name}(${concatInputs})`),
->>>>>>> 12a20443
                 inputs: event.inputs,
             };
         });
@@ -54,7 +43,11 @@
         return {};
     }
 
-<<<<<<< HEAD
+    async getPublicKey() {
+        // overridden by subclasses
+        return;
+    }
+
     async decodeEventLogs(receipt, eventName) {
         let result;
         const { hash } = this.events[eventName];
@@ -69,22 +62,6 @@
             }
         });
         return result;
-=======
-    async decodeEventLogs(receipt, eventName, blockchain) {
-        const web3Instance = await this.getWeb3Instance(blockchain);
-        let result;
-        const { hash, inputs } = this.events[eventName];
-        receipt.logs.forEach((row) => {
-            if (row.topics[0] === hash)
-                result = web3Instance.eth.abi.decodeLog(inputs, row.data, row.topics.slice(1));
-        });
-        return result;
-    }
-
-    async getPublicKey() {
-        // overridden by subclasses
-        return;
->>>>>>> 12a20443
     }
 
     async callContractFunction(contractName, functionName, args, blockchain) {
@@ -92,27 +69,16 @@
         return contractInstance[functionName](...args);
     }
 
-<<<<<<< HEAD
     async getTransactionOptions(contractInstance, functionName, args, blockchain) {
+        const publicKey = await this.getPublicKey(blockchain);
         const provider = await this.getProvider(blockchain);
-=======
-    async prepareTransaction(contractInstance, functionName, args, blockchain) {
-        const publicKey = await this.getPublicKey(blockchain);
-        const web3Instance = await this.getWeb3Instance(blockchain);
->>>>>>> 12a20443
         let gasLimit;
         if (FIXED_GAS_LIMIT_METHODS[functionName]) {
             gasLimit = BigInt(FIXED_GAS_LIMIT_METHODS[functionName]);
         } else {
-<<<<<<< HEAD
             gasLimit = await contractInstance
                 .getFunction(functionName)
-                .estimateGas(...args, { from: blockchain.publicKey });
-=======
-            gasLimit = await contractInstance.methods[functionName](...args).estimateGas({
-                from: publicKey,
-            });
->>>>>>> 12a20443
+                .estimateGas(...args, { from: publicKey });
         }
 
         let gasPrice;
@@ -123,12 +89,6 @@
         }
 
         return {
-<<<<<<< HEAD
-=======
-            from: publicKey,
-            to: contractInstance.options.address,
-            data: encodedABI,
->>>>>>> 12a20443
             gasPrice,
             gasLimit,
         };
