--- conflicted
+++ resolved
@@ -3,9 +3,6 @@
 const BlockchainServiceBase = require('../blockchain-service-base.js');
 
 class NodeBlockchainService extends BlockchainServiceBase {
-<<<<<<< HEAD
-    initializeWeb3(blockchainName, blockchainRpc) {
-=======
     constructor(config = {}) {
         super(config);
         this.config = config;
@@ -22,7 +19,6 @@
     }
 
     initializeWeb3(blockchainName, blockchainRpc, blockchainOptions) {
->>>>>>> 19ee9144
         if (blockchainRpc.startsWith('ws')) {
             const provider = new Web3.providers.WebsocketProvider(
                 blockchainRpc,
@@ -33,9 +29,10 @@
         } else {
             this[blockchainName].web3 = new Web3(blockchainRpc);
         }
-        
-        if(blockchainOptions.transactionPollingTimeout) {
-            this[blockchainName].web3.eth.transactionPollingTimeout = blockchainOptions.transactionPollingTimeout;
+
+        if (blockchainOptions.transactionPollingTimeout) {
+            this[blockchainName].web3.eth.transactionPollingTimeout =
+                blockchainOptions.transactionPollingTimeout;
         }
     }
 
@@ -60,12 +57,17 @@
         let gasPrice;
         let transactionRetried = false;
 
-        while(result === undefined) {
+        while (result === undefined) {
             try {
                 // eslint-disable-next-line no-await-in-loop
                 const contractInstance = await this.getContractInstance(contractName, blockchain);
                 // eslint-disable-next-line no-await-in-loop
-                const tx = await this.prepareTransaction(contractInstance, functionName, args, blockchain);
+                const tx = await this.prepareTransaction(
+                    contractInstance,
+                    functionName,
+                    args,
+                    blockchain,
+                );
                 gasPrice = tx.gasPrice;
                 // eslint-disable-next-line no-await-in-loop
                 const createdTransaction = await web3Instance.eth.accounts.signTransaction(
@@ -74,9 +76,15 @@
                 );
 
                 // eslint-disable-next-line no-await-in-loop
-                result = await web3Instance.eth.sendSignedTransaction(createdTransaction.rawTransaction);
-            } catch(e) {
-                if (!transactionRetried && blockchain.handleNotMinedError && e.message.includes('Transaction was not mined')) {
+                result = await web3Instance.eth.sendSignedTransaction(
+                    createdTransaction.rawTransaction,
+                );
+            } catch (e) {
+                if (
+                    !transactionRetried &&
+                    blockchain.handleNotMinedError &&
+                    e.message.includes('Transaction was not mined')
+                ) {
                     transactionRetried = true;
                     // eslint-disable-next-line no-param-reassign
                     blockchain.retryTx = true;
