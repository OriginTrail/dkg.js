--- conflicted
+++ resolved
@@ -2,11 +2,7 @@
 const BlockchainServiceBase = require('../blockchain-service-base.js');
 
 class BrowserBlockchainService extends BlockchainServiceBase {
-<<<<<<< HEAD
     initializeProvider(blockchainName, blockchainRpc) {
-=======
-    initializeWeb3(blockchainName, blockchainRpc) {
->>>>>>> 12a20443
         if (typeof window.Web3 === 'undefined' || !window.Web3) {
             console.error(
                 'No web3 implementation injected, please inject your own Web3 implementation.',
@@ -14,7 +10,7 @@
             return;
         }
         if (typeof window.ethereum !== 'undefined') {
-            this[blockchainName].provider = new ethers.Web3Provider(window.ethereum);
+            this[blockchainName].provider = new ethers.BrowserProvider(window.ethereum);
         } else if (blockchainRpc.startsWith('ws')) {
             this[blockchainName].provider = new ethers.WebSocketProvider(blockchainRpc);
         } else {
@@ -23,40 +19,37 @@
     }
 
     async executeContractFunction(contractName, functionName, args, blockchain) {
-        const contractInstance = await this.getContractInstance(contractName, blockchain);
-<<<<<<< HEAD
-        const options = await this.getTransactionOptions(contractInstance, functionName, args, {
-            name: blockchain.name,
-            publicKey: await this.getAccount(),
-        });
-=======
-        const tx = await this.prepareTransaction(contractInstance, functionName, args, blockchain);
->>>>>>> 12a20443
+        const provider = await this.getProvider(blockchain);
+        let contractInstance = await this.getContractInstance(contractName, blockchain);
+        const options = await this.getTransactionOptions(
+            contractInstance,
+            functionName,
+            args,
+            blockchain,
+        );
 
-        return contractInstance[functionName](...args, options);
+        const signer = await provider.getSigner();
+        contractInstance = contractInstance.connect(signer);
+        const tx = await contractInstance[functionName](...args, options);
+
+        return tx.wait();
     }
 
-    async getPublicKey() {
-        return this.getAccount();
+    async getPublicKey(blockchain) {
+        return this.getAccount(blockchain);
     }
 
-    async getAccount() {
+    async getAccount(blockchain) {
         if (!this.account) {
             if (!window.ethereum) {
                 throw Error('This operation can be performed only by using Metamask accounts.');
             }
-<<<<<<< HEAD
-            const signer = this.provider.getSigner();
+            await window.ethereum
+                .request({ method: 'eth_requestAccounts' })
+                .catch(() => console.error('There was an error fetching your accounts'));
+            const provider = await this.getProvider(blockchain);
+            const signer = await provider.getSigner();
             this.account = await signer.getAddress();
-=======
-            const accounts = await window.ethereum
-                .request({
-                    method: 'eth_requestAccounts',
-                })
-                .catch(() => console.error('There was an error fetching your accounts'));
-
-            [this.account] = accounts;
->>>>>>> 12a20443
         }
         return this.account;
     }
@@ -65,7 +58,7 @@
         return this.executeContractFunction(
             'ContentAssetStorage',
             'transferFrom',
-            [await this.getAccount(), to, tokenId],
+            [await this.getAccount(blockchain), to, tokenId],
             blockchain,
         );
     }
