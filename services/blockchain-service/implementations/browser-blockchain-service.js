--- conflicted
+++ resolved
@@ -3,20 +3,14 @@
 const { WEBSOCKET_PROVIDER_OPTIONS } = require('../../../constants.js');
 
 class BrowserBlockchainService extends BlockchainServiceBase {
-<<<<<<< HEAD
-    async initializeWeb3(blockchainName, blockchainRpc) {
-        if (typeof window.web3 === 'undefined' || !window.web3) {
-            console.error(
-=======
     constructor(config = {}) {
         super(config);
         this.config = config;
     }
 
-    initializeWeb3(blockchainName, blockchainRpc, blockchainOptions) {
+    async initializeWeb3(blockchainName, blockchainRpc, blockchainOptions) {
         if (typeof window.Web3 === 'undefined' || !window.Web3) {
             this.logger.error(
->>>>>>> 19ee9144
                 'No web3 implementation injected, please inject your own Web3 implementation.',
             );
             return;
