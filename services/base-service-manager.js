--- conflicted
+++ resolved
@@ -11,20 +11,11 @@
 class BaseServiceManager {
     constructor(config) {
         const blockchainName = config.blockchain?.name;
-<<<<<<< HEAD
-
-        if (blockchainName && Object.keys(BLOCKCHAINS_RENAME_PAIRS).includes(blockchainName))
-            // eslint-disable-next-line no-param-reassign
-            config.blockchain.name = BLOCKCHAINS_RENAME_PAIRS[blockchainName];
-
-        this.initializeServices(config);
-=======
         const configWithNewBlockchainName = config;
         if (blockchainName && Object.keys(BLOCKCHAINS_RENAME_PAIRS).includes(blockchainName))
             configWithNewBlockchainName.blockchain.name = BLOCKCHAINS_RENAME_PAIRS[blockchainName];
 
         this.initializeServices(configWithNewBlockchainName);
->>>>>>> 719e9e80
     }
 
     initializeServices(config) {
